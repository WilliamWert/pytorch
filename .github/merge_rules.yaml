--- conflicted
+++ resolved
@@ -4,6 +4,7 @@
   - .ci/onnx/*
   - .ci/docker/common/install_onnx.sh
   - aten/src/ATen/core/interned_strings.h
+  - benchmarks/dynamo/**
   - docs/source/onnx.rst
   - docs/source/onnx*
   - docs/source/scripts/onnx/**
@@ -13,6 +14,7 @@
   - torch/_dynamo/backends/onnxrt.py
   - torch/_C/__init__.pyi.in
   - torch/_C/_onnx.pyi
+  - torch/_logging/**
   - torch/csrc/jit/passes/onnx.*
   - torch/csrc/jit/passes/onnx/**
   - torch/csrc/jit/serialization/export.*
@@ -22,11 +24,6 @@
   - torch/testing/_internal/common_methods_invocations.py
   - third_party/onnx
   - caffe2/python/onnx/**
-<<<<<<< HEAD
-=======
-  - benchmarks/dynamo/_onnx/**
-  - torch/_logging/**
->>>>>>> f99bf4c3
   approved_by:
   - BowenBao
   - abock
