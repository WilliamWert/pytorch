--- conflicted
+++ resolved
@@ -33,12 +33,7 @@
 
 __all__ = [
     "has_symbolic_sizes_strides", "create_contiguous", "ShapeEnv",
-<<<<<<< HEAD
-    "SymDispatchMode", "sym_int", "sym_float", "FloorDiv", "guard_int",
-    "guard_float", "wrap_node", "sym_sqrt",
-=======
-    "SymDispatchMode", "FloorDiv", "guard_int", "wrap_node",
->>>>>>> 8ea35ec4
+    "SymDispatchMode", "FloorDiv", "guard_int", "guard_float", "wrap_node",
 ]
 
 SYM_FUNCTION_MODE = None
@@ -110,22 +105,12 @@
     assert isinstance(a, int)
     return a
 
-<<<<<<< HEAD
 def guard_float(a):
     if isinstance(a, SymFloat):
         return a.node.guard_float("", 0)  # NB: uses Python backtrace
     assert isinstance(a, float)
     return a
 
-def sym_float(a):
-    if isinstance(a, SymFloat):
-        return a
-    elif hasattr(a, '__sym_float__'):
-        return a.__sym_float__()
-    return float(a)
-
-=======
->>>>>>> 8ea35ec4
 # Drop in replacement for math.sqrt
 def sym_sqrt(a):
     if hasattr(a, '__sym_sqrt__'):
