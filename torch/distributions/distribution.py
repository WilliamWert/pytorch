import warnings
from typing import Any, Dict, Optional, Tuple

import torch
from torch.distributions import constraints
from torch.distributions.utils import lazy_property
from torch.types import _size

__all__ = ["Distribution"]


class Distribution:
    r"""
    Distribution is the abstract base class for probability distributions.
    """

    has_rsample = False
    has_enumerate_support = False
    _validate_args = __debug__

    @staticmethod
    def set_default_validate_args(value: bool) -> None:
        """
        Sets whether validation is enabled or disabled.

        The default behavior mimics Python's ``assert`` statement: validation
        is on by default, but is disabled if Python is run in optimized mode
        (via ``python -O``). Validation may be expensive, so you may want to
        disable it once a model is working.

        Args:
            value (bool): Whether to enable validation.
        """
        if value not in [True, False]:
            raise ValueError
        Distribution._validate_args = value

    def __init__(
        self,
        batch_shape: torch.Size = torch.Size(),
        event_shape: torch.Size = torch.Size(),
        validate_args: Optional[bool] = None,
    ):
        self._batch_shape = batch_shape
        self._event_shape = event_shape
        if validate_args is not None:
            self._validate_args = validate_args
        if self._validate_args:
            try:
                arg_constraints = self.arg_constraints
            except NotImplementedError:
                arg_constraints = {}
                warnings.warn(
                    f"{self.__class__} does not define `arg_constraints`. "
                    + "Please set `arg_constraints = {}` or initialize the distribution "
                    + "with `validate_args=False` to turn off validation.",
<<<<<<< HEAD
                    stacklevel=2,
=======
                    stacklevel=TO_BE_DETERMINED,
>>>>>>> fff02e67
                )
            for param, constraint in arg_constraints.items():
                if constraints.is_dependent(constraint):
                    continue  # skip constraints that cannot be checked
                if param not in self.__dict__ and isinstance(
                    getattr(type(self), param), lazy_property
                ):
                    continue  # skip checking lazily-constructed args
                value = getattr(self, param)
                valid = constraint.check(value)
                if not valid.all():
                    raise ValueError(
                        f"Expected parameter {param} "
                        f"({type(value).__name__} of shape {tuple(value.shape)}) "
                        f"of distribution {repr(self)} "
                        f"to satisfy the constraint {repr(constraint)}, "
                        f"but found invalid values:\n{value}"
                    )
        super().__init__()

    def expand(self, batch_shape: torch.Size, _instance=None):
        """
        Returns a new distribution instance (or populates an existing instance
        provided by a derived class) with batch dimensions expanded to
        `batch_shape`. This method calls :class:`~torch.Tensor.expand` on
        the distribution's parameters. As such, this does not allocate new
        memory for the expanded distribution instance. Additionally,
        this does not repeat any args checking or parameter broadcasting in
        `__init__.py`, when an instance is first created.

        Args:
            batch_shape (torch.Size): the desired expanded size.
            _instance: new instance provided by subclasses that
                need to override `.expand`.

        Returns:
            New distribution instance with batch dimensions expanded to
            `batch_size`.
        """
        raise NotImplementedError

    @property
    def batch_shape(self) -> torch.Size:
        """
        Returns the shape over which parameters are batched.
        """
        return self._batch_shape

    @property
    def event_shape(self) -> torch.Size:
        """
        Returns the shape of a single sample (without batching).
        """
        return self._event_shape

    @property
    def arg_constraints(self) -> Dict[str, constraints.Constraint]:
        """
        Returns a dictionary from argument names to
        :class:`~torch.distributions.constraints.Constraint` objects that
        should be satisfied by each argument of this distribution. Args that
        are not tensors need not appear in this dict.
        """
        raise NotImplementedError

    @property
    def support(self) -> Optional[Any]:
        """
        Returns a :class:`~torch.distributions.constraints.Constraint` object
        representing this distribution's support.
        """
        raise NotImplementedError

    @property
    def mean(self) -> torch.Tensor:
        """
        Returns the mean of the distribution.
        """
        raise NotImplementedError

    @property
    def mode(self) -> torch.Tensor:
        """
        Returns the mode of the distribution.
        """
        raise NotImplementedError(f"{self.__class__} does not implement mode")

    @property
    def variance(self) -> torch.Tensor:
        """
        Returns the variance of the distribution.
        """
        raise NotImplementedError

    @property
    def stddev(self) -> torch.Tensor:
        """
        Returns the standard deviation of the distribution.
        """
        return self.variance.sqrt()

    def sample(self, sample_shape: torch.Size = torch.Size()) -> torch.Tensor:
        """
        Generates a sample_shape shaped sample or sample_shape shaped batch of
        samples if the distribution parameters are batched.
        """
        with torch.no_grad():
            return self.rsample(sample_shape)

    def rsample(self, sample_shape: torch.Size = torch.Size()) -> torch.Tensor:
        """
        Generates a sample_shape shaped reparameterized sample or sample_shape
        shaped batch of reparameterized samples if the distribution parameters
        are batched.
        """
        raise NotImplementedError

    def sample_n(self, n: int) -> torch.Tensor:
        """
        Generates n samples or n batches of samples if the distribution
        parameters are batched.
        """
        warnings.warn(
            "sample_n will be deprecated. Use .sample((n,)) instead",
            UserWarning,
<<<<<<< HEAD
            stacklevel=2,
=======
            stacklevel=TO_BE_DETERMINED,
>>>>>>> fff02e67
        )
        return self.sample(torch.Size((n,)))

    def log_prob(self, value: torch.Tensor) -> torch.Tensor:
        """
        Returns the log of the probability density/mass function evaluated at
        `value`.

        Args:
            value (Tensor):
        """
        raise NotImplementedError

    def cdf(self, value: torch.Tensor) -> torch.Tensor:
        """
        Returns the cumulative density/mass function evaluated at
        `value`.

        Args:
            value (Tensor):
        """
        raise NotImplementedError

    def icdf(self, value: torch.Tensor) -> torch.Tensor:
        """
        Returns the inverse cumulative density/mass function evaluated at
        `value`.

        Args:
            value (Tensor):
        """
        raise NotImplementedError

    def enumerate_support(self, expand: bool = True) -> torch.Tensor:
        """
        Returns tensor containing all values supported by a discrete
        distribution. The result will enumerate over dimension 0, so the shape
        of the result will be `(cardinality,) + batch_shape + event_shape`
        (where `event_shape = ()` for univariate distributions).

        Note that this enumerates over all batched tensors in lock-step
        `[[0, 0], [1, 1], ...]`. With `expand=False`, enumeration happens
        along dim 0, but with the remaining batch dimensions being
        singleton dimensions, `[[0], [1], ..`.

        To iterate over the full Cartesian product use
        `itertools.product(m.enumerate_support())`.

        Args:
            expand (bool): whether to expand the support over the
                batch dims to match the distribution's `batch_shape`.

        Returns:
            Tensor iterating over dimension 0.
        """
        raise NotImplementedError

    def entropy(self) -> torch.Tensor:
        """
        Returns entropy of distribution, batched over batch_shape.

        Returns:
            Tensor of shape batch_shape.
        """
        raise NotImplementedError

    def perplexity(self) -> torch.Tensor:
        """
        Returns perplexity of distribution, batched over batch_shape.

        Returns:
            Tensor of shape batch_shape.
        """
        return torch.exp(self.entropy())

    def _extended_shape(self, sample_shape: _size = torch.Size()) -> Tuple[int, ...]:
        """
        Returns the size of the sample returned by the distribution, given
        a `sample_shape`. Note, that the batch and event shapes of a distribution
        instance are fixed at the time of construction. If this is empty, the
        returned shape is upcast to (1,).

        Args:
            sample_shape (torch.Size): the size of the sample to be drawn.
        """
        if not isinstance(sample_shape, torch.Size):
            sample_shape = torch.Size(sample_shape)
        return torch.Size(sample_shape + self._batch_shape + self._event_shape)

    def _validate_sample(self, value: torch.Tensor) -> None:
        """
        Argument validation for distribution methods such as `log_prob`,
        `cdf` and `icdf`. The rightmost dimensions of a value to be
        scored via these methods must agree with the distribution's batch
        and event shapes.

        Args:
            value (Tensor): the tensor whose log probability is to be
                computed by the `log_prob` method.
        Raises
            ValueError: when the rightmost dimensions of `value` do not match the
                distribution's batch and event shapes.
        """
        if not isinstance(value, torch.Tensor):
            raise ValueError("The value argument to log_prob must be a Tensor")

        event_dim_start = len(value.size()) - len(self._event_shape)
        if value.size()[event_dim_start:] != self._event_shape:
            raise ValueError(
                f"The right-most size of value must match event_shape: {value.size()} vs {self._event_shape}."
            )

        actual_shape = value.size()
        expected_shape = self._batch_shape + self._event_shape
        for i, j in zip(reversed(actual_shape), reversed(expected_shape)):
            if i != 1 and j != 1 and i != j:
                raise ValueError(
                    f"Value is not broadcastable with batch_shape+event_shape: {actual_shape} vs {expected_shape}."
                )
        try:
            support = self.support
        except NotImplementedError:
            warnings.warn(
                f"{self.__class__} does not define `support` to enable "
                + "sample validation. Please initialize the distribution with "
                + "`validate_args=False` to turn off validation.",
<<<<<<< HEAD
                stacklevel=2,
=======
                stacklevel=TO_BE_DETERMINED,
>>>>>>> fff02e67
            )
            return
        assert support is not None
        valid = support.check(value)
        if not valid.all():
            raise ValueError(
                "Expected value argument "
                f"({type(value).__name__} of shape {tuple(value.shape)}) "
                f"to be within the support ({repr(support)}) "
                f"of the distribution {repr(self)}, "
                f"but found invalid values:\n{value}"
            )

    def _get_checked_instance(self, cls, _instance=None):
        if _instance is None and type(self).__init__ != cls.__init__:
            raise NotImplementedError(
                f"Subclass {self.__class__.__name__} of {cls.__name__} that defines a custom __init__ method "
                "must also define a custom .expand() method."
            )
        return self.__new__(type(self)) if _instance is None else _instance

    def __repr__(self) -> str:
        param_names = [k for k, _ in self.arg_constraints.items() if k in self.__dict__]
        args_string = ", ".join(
            [
                f"{p}: {self.__dict__[p] if self.__dict__[p].numel() == 1 else self.__dict__[p].size()}"
                for p in param_names
            ]
        )
        return self.__class__.__name__ + "(" + args_string + ")"<|MERGE_RESOLUTION|>--- conflicted
+++ resolved
@@ -54,11 +54,7 @@
                     f"{self.__class__} does not define `arg_constraints`. "
                     + "Please set `arg_constraints = {}` or initialize the distribution "
                     + "with `validate_args=False` to turn off validation.",
-<<<<<<< HEAD
-                    stacklevel=2,
-=======
                     stacklevel=TO_BE_DETERMINED,
->>>>>>> fff02e67
                 )
             for param, constraint in arg_constraints.items():
                 if constraints.is_dependent(constraint):
@@ -184,11 +180,7 @@
         warnings.warn(
             "sample_n will be deprecated. Use .sample((n,)) instead",
             UserWarning,
-<<<<<<< HEAD
-            stacklevel=2,
-=======
             stacklevel=TO_BE_DETERMINED,
->>>>>>> fff02e67
         )
         return self.sample(torch.Size((n,)))
 
@@ -315,11 +307,7 @@
                 f"{self.__class__} does not define `support` to enable "
                 + "sample validation. Please initialize the distribution with "
                 + "`validate_args=False` to turn off validation.",
-<<<<<<< HEAD
-                stacklevel=2,
-=======
                 stacklevel=TO_BE_DETERMINED,
->>>>>>> fff02e67
             )
             return
         assert support is not None
