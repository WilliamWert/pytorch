import functools
import warnings
from collections import OrderedDict
from typing import Any, List, Optional, Tuple

import torch
import torch._C as _C
import torch._functorch as _functorch
import torch.utils.hooks as hooks
from torch._C import _functions
from torch._functorch.autograd_function import custom_function_call

__all__ = [
    "FunctionCtx",
    "BackwardCFunction",
    "FunctionMeta",
    "Function",
    "once_differentiable",
    "traceable",
    "InplaceFunction",
    "NestedIOFunction",
]


# Formerly known as: _ContextMethodMixin
class FunctionCtx:
    def save_for_backward(self, *tensors: torch.Tensor):
        r"""Saves given tensors for a future call to :func:`~Function.backward`.

        ``save_for_backward`` should be called at most once, only from inside the
        :func:`forward` method, and only with tensors.

        All tensors intended to be used in the backward pass should be saved
        with ``save_for_backward`` (as opposed to directly on ``ctx``) to prevent
        incorrect gradients and memory leaks, and enable the application of saved
        tensor hooks. See :class:`torch.autograd.graph.saved_tensors_hooks`.

        Note that if intermediary tensors, tensors that are neither inputs
        nor outputs of :func:`forward`, are saved for backward, your custom Function
        may not support double backward.
        Custom Functions that do not support double backward should decorate their
        :func:`backward` method with ``@once_differentiable`` so that performing
        double backward raises an error. If you'd like to support double backward,
        you can either recompute intermediaries based on the inputs during backward
        or return the intermediaries as the outputs of the custom Function. See the
        `double backward tutorial <https://pytorch.org/tutorials/intermediate/custom_function_double_backward_tutorial.html>`_
        for more details.

        In :func:`backward`, saved tensors can be accessed through the :attr:`saved_tensors`
        attribute. Before returning them to the user, a check is made to ensure
        they weren't used in any in-place operation that modified their content.

        Arguments can also be ``None``. This is a no-op.

        See :ref:`extending-autograd` for more details on how to use this method.

        Example::
            >>> # xdoctest: +REQUIRES(env:TORCH_DOCTEST_AUTOGRAD)
            >>> class Func(Function):
            >>>     @staticmethod
            >>>     def forward(ctx, x: torch.Tensor, y: torch.Tensor, z: int):
            >>>         w = x * z
            >>>         out = x * y + y * z + w * y
            >>>         ctx.save_for_backward(x, y, w, out)
            >>>         ctx.z = z  # z is not a tensor
            >>>         return out
            >>>
            >>>     @staticmethod
            >>>     @once_differentiable
            >>>     def backward(ctx, grad_out):
            >>>         x, y, w, out = ctx.saved_tensors
            >>>         z = ctx.z
            >>>         gx = grad_out * (y + y * z)
            >>>         gy = grad_out * (x + z + w)
            >>>         gz = None
            >>>         return gx, gy, gz
            >>>
            >>> a = torch.tensor(1., requires_grad=True, dtype=torch.double)
            >>> b = torch.tensor(2., requires_grad=True, dtype=torch.double)
            >>> c = 4
            >>> d = Func.apply(a, b, c)

        """
        self.to_save = tensors

    def save_for_forward(self, *tensors: torch.Tensor):
        r"""Saves given tensors for a future call to :func:`~Function.jvp`.

        ``save_for_forward`` should be only called once, from inside the :func:`forward`
        method, and only be called with tensors.

        In :func:`jvp`, saved objects can be accessed through the :attr:`saved_tensors`
        attribute.

        Arguments can also be ``None``. This is a no-op.

        See :ref:`extending-autograd` for more details on how to use this method.

        Example::
            >>> # xdoctest: +SKIP
            >>> class Func(torch.autograd.Function):
            >>>     @staticmethod
            >>>     def forward(ctx, x: torch.Tensor, y: torch.Tensor, z: int):
            >>>         ctx.save_for_backward(x, y)
            >>>         ctx.save_for_forward(x, y)
            >>>         ctx.z = z
            >>>         return x * y * z
            >>>
            >>>     @staticmethod
            >>>     def jvp(ctx, x_t, y_t, _):
            >>>         x, y = ctx.saved_tensors
            >>>         z = ctx.z
            >>>         return z * (y * x_t + x * y_t)
            >>>
            >>>     @staticmethod
            >>>     def vjp(ctx, grad_out):
            >>>         x, y = ctx.saved_tensors
            >>>         z = ctx.z
            >>>         return z * grad_out * y, z * grad_out * x, None
            >>>
            >>>     a = torch.tensor(1., requires_grad=True, dtype=torch.double)
            >>>     t = torch.tensor(1., dtype=torch.double)
            >>>     b = torch.tensor(2., requires_grad=True, dtype=torch.double)
            >>>     c = 4
            >>>
            >>>     with fwAD.dual_level():
            >>>         a_dual = fwAD.make_dual(a, t)
            >>>         d = Func.apply(a_dual, b, c)

        """
        for tensor in tensors:
            assert isinstance(tensor, torch.Tensor) or tensor is None, (
                "save_for_forward expects all arguments to be tensors; you should "
                "save non-tensors as attributes on ctx."
            )

        self.saved_for_forward = tensors

    def mark_dirty(self, *args: torch.Tensor):
        r"""Marks given tensors as modified in an in-place operation.

        **This should be called at most once, only from inside the**
        :func:`forward` **method, and all arguments should be inputs.**

        Every tensor that's been modified in-place in a call to :func:`forward`
        should be given to this function, to ensure correctness of our checks.
        It doesn't matter whether the function is called before or after
        modification.

        Examples::
            >>> # xdoctest: +REQUIRES(env:TORCH_DOCTEST_AUTOGRAD)
            >>> class Inplace(Function):
            >>>     @staticmethod
            >>>     def forward(ctx, x):
            >>>         x_npy = x.numpy() # x_npy shares storage with x
            >>>         x_npy += 1
            >>>         ctx.mark_dirty(x)
            >>>         return x
            >>>
            >>>     @staticmethod
            >>>     @once_differentiable
            >>>     def backward(ctx, grad_output):
            >>>         return grad_output
            >>>
            >>> a = torch.tensor(1., requires_grad=True, dtype=torch.double).clone()
            >>> b = a * a
            >>> Inplace.apply(a)  # This would lead to wrong gradients!
            >>>                   # but the engine would not know unless we mark_dirty
            >>> # xdoctest: +SKIP
            >>> b.backward() # RuntimeError: one of the variables needed for gradient
            >>>              # computation has been modified by an inplace operation

        """
        self.dirty_tensors = args

    def mark_shared_storage(self, *pairs):
        warnings.warn(
            "mark_shared_storage is deprecated. "
            "Tensors with shared storages are automatically tracked. Note "
            "that calls to `set_()` are not tracked",
<<<<<<< HEAD
            stacklevel=2,
=======
            stacklevel=TO_BE_DETERMINED,
>>>>>>> fff02e67
        )

    def mark_non_differentiable(self, *args: torch.Tensor):
        r"""Marks outputs as non-differentiable.

        **This should be called at most once, only from inside the**
        :func:`forward` **method, and all arguments should be tensor outputs.**

        This will mark outputs as not requiring gradients, increasing the
        efficiency of backward computation. You still need to accept a gradient
        for each output in :meth:`~Function.backward`, but it's always going to
        be a zero tensor with the same shape as the shape of a corresponding
        output.

        This is used e.g. for indices returned from a sort. See example::
            >>> class Func(Function):
            >>>     @staticmethod
            >>>     def forward(ctx, x):
            >>>         sorted, idx = x.sort()
            >>>         ctx.mark_non_differentiable(idx)
            >>>         ctx.save_for_backward(x, idx)
            >>>         return sorted, idx
            >>>
            >>>     @staticmethod
            >>>     @once_differentiable
            >>>     def backward(ctx, g1, g2):  # still need to accept g2
            >>>         x, idx = ctx.saved_tensors
            >>>         grad_input = torch.zeros_like(x)
            >>>         grad_input.index_add_(0, idx, g1)
            >>>         return grad_input

        """
        self.non_differentiable = args

    def set_materialize_grads(self, value: bool):
        r"""Sets whether to materialize grad tensors. Default is ``True``.

        **This should be called only from inside the** :func:`forward` **method**

        If ``True``, undefined grad tensors will be expanded to tensors full of zeros
        prior to calling the :func:`backward` and :func:`jvp` methods.

        Example::
            >>> # xdoctest: +REQUIRES(env:TORCH_DOCTEST_AUTOGRAD)
            >>> class SimpleFunc(Function):
            >>>     @staticmethod
            >>>     def forward(ctx, x):
            >>>         return x.clone(), x.clone()
            >>>
            >>>     @staticmethod
            >>>     @once_differentiable
            >>>     def backward(ctx, g1, g2):
            >>>         return g1 + g2  # No check for None necessary
            >>>
            >>> # We modify SimpleFunc to handle non-materialized grad outputs
            >>> class Func(Function):
            >>>     @staticmethod
            >>>     def forward(ctx, x):
            >>>         ctx.set_materialize_grads(False)
            >>>         ctx.save_for_backward(x)
            >>>         return x.clone(), x.clone()
            >>>
            >>>     @staticmethod
            >>>     @once_differentiable
            >>>     def backward(ctx, g1, g2):
            >>>         x, = ctx.saved_tensors
            >>>         grad_input = torch.zeros_like(x)
            >>>         if g1 is not None:  # We must check for None now
            >>>             grad_input += g1
            >>>         if g2 is not None:
            >>>             grad_input += g2
            >>>         return grad_input
            >>>
            >>> a = torch.tensor(1., requires_grad=True)
            >>> b, _ = Func.apply(a)  # induces g2 to be undefined

        """
        self.materialize_grads = value


# DO NOT USE: This is only defined to be able to load old serialized models
_ContextMethodMixin = FunctionCtx


class _HookMixin:
    @staticmethod
    def _register_hook(backward_hooks, hook):
        if backward_hooks is None:
            backward_hooks = OrderedDict()
        handle = hooks.RemovableHandle(backward_hooks)
        backward_hooks[handle.id] = hook
        return backward_hooks, handle


class BackwardCFunction(_C._FunctionBase, FunctionCtx, _HookMixin):
    def apply(self, *args):
        # _forward_cls is defined by derived class
        # The user should define either backward or vjp but never both.
        backward_fn = self._forward_cls.backward  # type: ignore[attr-defined]
        vjp_fn = self._forward_cls.vjp  # type: ignore[attr-defined]
        if backward_fn is not Function.backward and vjp_fn is not Function.vjp:
            raise RuntimeError(
                "Implementing both 'backward' and 'vjp' for a custom "
                "Function is not allowed. You should only implement one "
                "of them."
            )
        user_fn = vjp_fn if vjp_fn is not Function.vjp else backward_fn
        return user_fn(self, *args)

    def apply_jvp(self, *args):
        # _forward_cls is defined by derived class
        return self._forward_cls.jvp(self, *args)  # type: ignore[attr-defined]

    def _compiled_autograd_key(self):
        return self._forward_cls._compiled_autograd_key(self)  # type: ignore[attr-defined]


class FunctionMeta(type):
    """Function metaclass.

    This metaclass sets up the following properties:
        _backward_cls: The Function class corresponding to the differentiated
            version of this function (which is generated on the fly by this
            metaclass).
    """

    def __init__(cls, name, bases, attrs):
        backward_fn = type(
            name + "Backward", (BackwardCFunction,), {"_forward_cls": cls}
        )
        cls._backward_cls = backward_fn

        super().__init__(name, bases, attrs)


class _SingleLevelFunction(
    _C._FunctionBase, FunctionCtx, _HookMixin, metaclass=FunctionMeta
):
    @staticmethod
    def forward(ctx: Any, *args: Any, **kwargs: Any) -> Any:
        r"""
        This function is to be overridden by all subclasses. There are two ways
        to define forward:

        Usage 1 (Combined forward and ctx)::

            @staticmethod
            def forward(ctx: Any, *args: Any, **kwargs: Any) -> Any:
                pass

        - It must accept a context ctx as the first argument, followed by any
          number of arguments (tensors or other types).
        - See :ref:`combining-forward-context` for more details

        Usage 2 (Separate forward and ctx)::

            @staticmethod
            def forward(*args: Any, **kwargs: Any) -> Any:
                pass

            @staticmethod
            def setup_context(ctx: Any, inputs: Tuple[Any, ...], output: Any) -> None:
                pass

        - The forward no longer accepts a ctx argument.
        - Instead, you must also override the :meth:`torch.autograd.Function.setup_context`
          staticmethod to handle setting up the ``ctx`` object.
          ``output`` is the output of the forward, ``inputs`` are a Tuple of inputs
          to the forward.
        - See :ref:`extending-autograd` for more details

        The context can be used to store arbitrary data that can be then
        retrieved during the backward pass. Tensors should not be stored
        directly on `ctx` (though this is not currently enforced for
        backward compatibility). Instead, tensors should be saved either with
        :func:`ctx.save_for_backward` if they are intended to be used in
        ``backward`` (equivalently, ``vjp``) or :func:`ctx.save_for_forward`
        if they are intended to be used for in ``jvp``.
        """
        raise NotImplementedError(
            "You must implement the forward function for custom" " autograd.Function."
        )

    @staticmethod
    def setup_context(ctx: Any, inputs: Tuple[Any, ...], output: Any) -> Any:
        r"""There are two ways to define the forward pass of an autograd.Function.

        Either:

        1. Override forward with the signature forward(ctx, *args, **kwargs).
           ``setup_context`` is not overridden. Setting up the ctx for backward
           happens inside the ``forward``.
        2. Override forward with the signature forward(*args, **kwargs) and
           override ``setup_context``. Setting up the ctx for backward happens
           inside ``setup_context`` (as opposed to inside the ``forward``)

        See :meth:`torch.autograd.Function.forward` and :ref:`extending-autograd` for more details.
        """
        raise NotImplementedError("setup_context is not implemented.")

    @staticmethod
    def backward(ctx: Any, *grad_outputs: Any) -> Any:
        r"""Defines a formula for differentiating the operation with backward mode
        automatic differentiation (alias to the vjp function).

        This function is to be overridden by all subclasses.

        It must accept a context :attr:`ctx` as the first argument, followed by
        as many outputs as the :func:`forward` returned (None will be passed in
        for non tensor outputs of the forward function),
        and it should return as many tensors, as there were inputs to
        :func:`forward`. Each argument is the gradient w.r.t the given output,
        and each returned value should be the gradient w.r.t. the
        corresponding input. If an input is not a Tensor or is a Tensor not
        requiring grads, you can just pass None as a gradient for that input.

        The context can be used to retrieve tensors saved during the forward
        pass. It also has an attribute :attr:`ctx.needs_input_grad` as a tuple
        of booleans representing whether each input needs gradient. E.g.,
        :func:`backward` will have ``ctx.needs_input_grad[0] = True`` if the
        first input to :func:`forward` needs gradient computed w.r.t. the
        output.
        """
        raise NotImplementedError(
            "You must implement either the backward or vjp method for "
            "your custom autograd.Function to use it with backward "
            "mode AD."
        )

    # vjp and backward are alias of each other
    vjp = backward

    @staticmethod
    def jvp(ctx: Any, *grad_inputs: Any) -> Any:
        r"""Defines a formula for differentiating the operation with forward mode
        automatic differentiation.
        This function is to be overridden by all subclasses.
        It must accept a context :attr:`ctx` as the first argument, followed by
        as many inputs as the :func:`forward` got (None will be passed in
        for non tensor inputs of the forward function),
        and it should return as many tensors as there were outputs to
        :func:`forward`. Each argument is the gradient w.r.t the given input,
        and each returned value should be the gradient w.r.t. the
        corresponding output. If an output is not a Tensor or the function is not
        differentiable with respect to that output, you can just pass None as a
        gradient for that input.

        You can use the :attr:`ctx` object to pass any value from the forward to this
        functions.
        """
        raise NotImplementedError(
            "You must implement the jvp function for custom "
            "autograd.Function to use it with forward mode AD."
        )


class Function(_SingleLevelFunction):
    r"""Base class to create custom `autograd.Function`

    To create a custom `autograd.Function`, subclass this class and implement
    the :meth:`forward` and :meth:`backward` static methods. Then, to use your custom
    op in the forward pass, call the class method ``apply``. Do not call
    :meth:`forward` directly.

    To ensure correctness and best performance, make sure you are calling the
    correct methods on ``ctx`` and validating your backward function using
    :func:`torch.autograd.gradcheck`.

    See :ref:`extending-autograd` for more details on how to use this class.

    Examples::

        >>> # xdoctest: +REQUIRES(env:TORCH_DOCTEST_AUTOGRAD)
        >>> class Exp(Function):
        >>>     @staticmethod
        >>>     def forward(ctx, i):
        >>>         result = i.exp()
        >>>         ctx.save_for_backward(result)
        >>>         return result
        >>>
        >>>     @staticmethod
        >>>     def backward(ctx, grad_output):
        >>>         result, = ctx.saved_tensors
        >>>         return grad_output * result
        >>>
        >>> # Use it by calling the apply method:
        >>> # xdoctest: +SKIP
        >>> output = Exp.apply(input)
    """

    def __init__(self, *args, **kwargs):
        cls = self.__class__
        warnings.warn(
            f"{cls} should not be instantiated. Methods on autograd functions"
            "are all static, so you should invoke them on the class itself. "
            "Instantiating an autograd function will raise an "
            "error in a future version of PyTorch.",
            DeprecationWarning,
<<<<<<< HEAD
            stacklevel=2,
=======
            stacklevel=TO_BE_DETERMINED,
>>>>>>> fff02e67
        )

    def __call__(self, *args, **kwargs):
        raise RuntimeError(
            "Legacy autograd function with non-static forward method is deprecated. "
            "Please use new-style autograd function with static forward method. "
            "(Example: https://pytorch.org/docs/stable/autograd.html#torch.autograd.Function)"
        )

    # for the tracer
    is_traceable = False

    """
    Bool that specifies if PyTorch should attempt to autogenerate
    :func:`torch.vmap` support for this autograd.Function. You may set this to
    True only if this autograd.Function's forward, backward, and jvp (if they
    exist) are written using PyTorch operations; otherwise, please override
    :meth:`torch.autograd.Function.vmap` to add support for :func:`torch.vmap`.

    Please see :ref:`func-autograd-function` for more details.
    """
    generate_vmap_rule = False

    @staticmethod
    def vmap(info, in_dims, *args):
        r"""Defines a rule for the behavior of this autograd.Function underneath
        :func:`torch.vmap`. For a :func:`torch.autograd.Function` to support
        :func:`torch.vmap`, you must either override this staticmethod, or set
        ``generate_vmap_rule`` to ``True`` (you may not do both).

        If you choose to override this staticmethod: it must accept

        - an ``info`` object as the first argument. ``info.batch_size``
          specifies the size of the dimension being vmapped over,
          while ``info.randomness`` is the randomness option passed to
          :func:`torch.vmap`.
        - an ``in_dims`` tuple as the second argument.
          For each arg in ``args``, ``in_dims`` has a corresponding
          ``Optional[int]``. It is ``None`` if the arg is not a Tensor or if
          the arg is not being vmapped over, otherwise, it is an integer
          specifying what dimension of the Tensor is being vmapped over.
        - ``*args``, which is the same as the args to :meth:`~Function.forward`.

        The return of the vmap staticmethod is a tuple of ``(output, out_dims)``.
        Similar to ``in_dims``, ``out_dims`` should be of the same structure as
        ``output`` and contain one ``out_dim`` per output that specifies if the
        output has the vmapped dimension and what index it is in.

        Please see :ref:`func-autograd-function` for more details.
        """
        raise NotImplementedError(
            "To use autograd.Function with vmap, you must either override the "
            "vmap staticmethod or set generate_vmap_rule=True."
        )

    @classmethod
    def apply(cls, *args, **kwargs):
        if not torch._C._are_functorch_transforms_active():
            # See NOTE: [functorch vjp and autograd interaction]
            args = _functorch.utils.unwrap_dead_wrappers(args)
            return super().apply(*args, **kwargs)  # type: ignore[misc]

        if cls.setup_context == _SingleLevelFunction.setup_context:
            raise RuntimeError(
                "In order to use an autograd.Function with functorch transforms "
                "(vmap, grad, jvp, jacrev, ...), it must override the setup_context "
                "staticmethod. For more details, please see "
                "https://pytorch.org/docs/master/notes/extending.func.html"
            )

        return custom_function_call(cls, *args, **kwargs)


def once_differentiable(fn):
    @functools.wraps(fn)
    def wrapper(ctx, *args):
        with torch.no_grad():
            outputs = fn(ctx, *args)

        if not torch.is_grad_enabled():
            return outputs

        # If any of the inputs have requires_grad=True, we force the outputs
        # to have requires_grad=True but point to a grad_fn which throws an
        # error message during (double) back-propagation.
        # XXX: this is only an approximation of requires_grad - there's no way
        # to figure out if fn didn't use ctx.saved_tensors and as a result
        # some Tensors might require grad, even if no args do.
        # Unfortunately, this leads to unexpected error messages ("no nodes
        # require computing gradients"), but I don't have a better idea.
        # These functions would raise an error in backward anyway.
        requires_grad = any(
            isinstance(arg, torch.Tensor) and arg.requires_grad for arg in args
        )
        if not requires_grad:
            return outputs

        if not isinstance(outputs, tuple):
            outputs = (outputs,)

        err_fn = _functions.DelayedError(
            b"trying to differentiate twice a function that was marked "
            b"with @once_differentiable",
            len(outputs),
        )

        # Create aliases of each output that has requires_grad=True. We need
        # at least one of the inputs to err_fn to require grad so that the
        # output will have a grad_fn.
        def fake_requires_grad(var):
            if var is not None:
                var = var.detach()
                var.requires_grad = True
            return var

        return err_fn(*[fake_requires_grad(v) for v in outputs])

    return wrapper


def traceable(fn_cls):
    r"""Marks Function as traceable for the JIT.

    Traceable functions have additional restrictions - they can't pass any
    data-dependent values to backward (e.g. Prod passes the output, which makes
    it non-traceable), and their backward should be implemented entirely in terms
    of operations on autograd Tensors in all cases.

    DON'T USE THIS DECORATOR. IT IS FOR INTERNAL USE ONLY AND SHOULD BE HANDLED WITH
    CARE (or can give incorrect results otherwise).
    """
    fn_cls.is_traceable = True
    return fn_cls


class InplaceFunction(Function):
    def __init__(self, inplace=False):
        super().__init__()
        self.inplace = inplace


def _nested_map(condition, fn, condition_msg=None):
    def _map(obj):
        if condition(obj):
            return fn(obj)
        elif obj is None:
            return None
        elif isinstance(obj, (list, tuple)):
            mapped = (_map(x) for x in obj)
            if hasattr(obj, "_fields"):
                # obj is namedtuple
                return type(obj)(*mapped)
            return type(obj)(mapped)
        elif isinstance(obj, dict):
            return {x: _map(obj[x]) for x in obj}
        else:
            raise ValueError(
                "Auto nesting doesn't know how to process "
                "an input object of type "
                + torch.typename(obj)
                + (
                    ". Accepted types: " + condition_msg + ", or lists/tuples of them"
                    if condition_msg
                    else ""
                )
            )

    return _map


def _jit_unwrap_structured(obj):
    if hasattr(obj, "_jit_unwrap"):
        return obj._jit_unwrap()
    return obj


def _iter_filter(condition, allow_unknown=False, condition_msg=None, conversion=None):
    def _iter(obj):
        if conversion is not None:
            obj = conversion(obj)
        if condition(obj):
            yield obj
        elif obj is None:
            return
        elif isinstance(obj, (list, tuple)):
            for o in obj:
                yield from _iter(o)
        elif isinstance(obj, dict):
            # We only accept primitive key types, so we needn't inspect them
            for o in obj.values():
                yield from _iter(o)
        elif allow_unknown:
            yield obj
        else:
            raise ValueError(
                "Auto nesting doesn't know how to process "
                "an input object of type "
                + torch.typename(obj)
                + (
                    ". Accepted types: " + condition_msg + ", or lists/tuples of them"
                    if condition_msg
                    else ""
                )
            )

    return _iter


def _unflatten(input, proto):
    # unflatten a list or tuple input into a nested list/tuple structure
    # specified by proto
    def unflatten_helper(input, proto):
        res: List[Optional[torch.Tensor]] = []
        if hasattr(proto, "_jit_wrap"):
            return proto._jit_wrap(input)
        if not isinstance(proto, (list, tuple)):
            return input[0], input[1:]
        for e in proto:
            if e is None:
                res.append(e)
            else:
                res_e, input = unflatten_helper(input, e)
                res.append(res_e)
        return type(proto)(res), input

    return unflatten_helper(input, proto)[0]


_iter_jit_values = _iter_filter(
    lambda o: o is None or isinstance(o, torch._C.Value),
    condition_msg="jit's Values or None",
)
_iter_tensors = _iter_filter(
    lambda x: isinstance(x, torch.Tensor),
    condition_msg="Tensors",
    conversion=_jit_unwrap_structured,
)
_iter_tensors_permissive = _iter_filter(
    lambda x: isinstance(x, torch.Tensor),
    allow_unknown=True,
    condition_msg="Tensors (permissive)",
)
_iter_None_tensors = _iter_filter(
    lambda o: o is None or isinstance(o, torch.Tensor), condition_msg="Tensors or None"
)
_map_tensor_data = _nested_map(
    lambda x: isinstance(x, torch.Tensor), lambda o: o.data, condition_msg="Tensors"
)


class NestedIOFunction(Function):
    # The 'type: ignore' statements are needed here because these functions are declared as '@staticmethod' in the
    # superclass (Function) but are instance methods here, which mypy reports as incompatible.

    def _do_forward(self, *input):
        self._nested_input = input
        flat_input = tuple(_iter_tensors(input))
        flat_output = super()._do_forward(*flat_input)  # type: ignore[misc]
        nested_output = self._nested_output
        nested_tensors = _unflatten(flat_output, self._nested_output)
        return nested_tensors

    def _do_backward(self, gradients, retain_variables):
        self.retain_variables = retain_variables
        result = super()._do_backward(gradients, retain_variables)  # type: ignore[misc]
        if not retain_variables:
            del self._nested_output
            del self._to_save_nested
        return result

    def backward(self, *gradients: Any) -> Any:  # type: ignore[override]
        nested_gradients = _unflatten(gradients, self._nested_output)
        result = self.backward_extended(*nested_gradients)  # type: ignore[func-returns-value]
        return tuple(_iter_None_tensors(result))

    __call__ = _do_forward

    def forward(self, *args: Any) -> Any:  # type: ignore[override]
        nested_tensors = _map_tensor_data(self._nested_input)
        result = self.forward_extended(*nested_tensors)  # type: ignore[func-returns-value]
        del self._nested_input
        self._nested_output = result
        return tuple(_iter_tensors(result))

    def save_for_backward(self, *args: Any) -> None:
        self.to_save = tuple(_iter_tensors(args))
        self._to_save_nested = args

    @property
    def saved_tensors(self):
        flat_tensors = super().saved_tensors  # type: ignore[misc]
        return _unflatten(flat_tensors, self._to_save_nested)

    def mark_dirty(self, *args: Any, **kwargs: Any) -> None:
        self.dirty_tensors = tuple(_iter_tensors((args, kwargs)))

    def mark_non_differentiable(self, *args: Any, **kwargs: Any) -> None:
        self.non_differentiable = tuple(_iter_tensors((args, kwargs)))

    def forward_extended(self, *input: Any) -> None:
        raise NotImplementedError

    def backward_extended(self, *grad_output: Any) -> None:
        raise NotImplementedError<|MERGE_RESOLUTION|>--- conflicted
+++ resolved
@@ -178,11 +178,7 @@
             "mark_shared_storage is deprecated. "
             "Tensors with shared storages are automatically tracked. Note "
             "that calls to `set_()` are not tracked",
-<<<<<<< HEAD
-            stacklevel=2,
-=======
             stacklevel=TO_BE_DETERMINED,
->>>>>>> fff02e67
         )
 
     def mark_non_differentiable(self, *args: torch.Tensor):
@@ -481,11 +477,7 @@
             "Instantiating an autograd function will raise an "
             "error in a future version of PyTorch.",
             DeprecationWarning,
-<<<<<<< HEAD
-            stacklevel=2,
-=======
             stacklevel=TO_BE_DETERMINED,
->>>>>>> fff02e67
         )
 
     def __call__(self, *args, **kwargs):
