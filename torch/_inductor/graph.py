--- conflicted
+++ resolved
@@ -20,20 +20,14 @@
     MissingOperatorWithoutDecomp,
 )
 from .ir import Constant, FixedLayout, InputBuffer, Pointwise, Reduction, TensorBox
-<<<<<<< HEAD
-from .lowering import lowerings, make_fallback, needs_realized_inputs
-from .sizevars import CppSizeVarAllocator, SizeVarAllocator
-from .utils import dynamo_utils
-=======
 from .lowering import (
     layout_constraints,
     lowerings,
     make_fallback,
     needs_realized_inputs,
 )
-from .sizevars import SizeVarAllocator
+from .sizevars import CppSizeVarAllocator, SizeVarAllocator
 from .utils import dynamo_utils, gather_origins, get_dtype_size, sympy_product
->>>>>>> db1f1144
 from .virtualized import V
 
 log = logging.getLogger(__name__)
