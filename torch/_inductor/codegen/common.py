import contextlib
import dataclasses
import functools
import itertools
import logging
import re
from collections import namedtuple
from itertools import chain
from typing import Any, Callable, ClassVar, Dict, List, NamedTuple, Optional, Set, Union

import sympy
from sympy.printing.printer import Printer

import torch
import torch.fx
from torch.utils._sympy.value_ranges import ValueRanges

from .. import metrics
from ..utils import (
    DeferredLineBase,
    free_symbol_startswith,
    get_sympy_Expr_dtype,
    IndentedBuffer,
    sympy_dot,
    sympy_subs,
    unique,
)
from ..virtualized import ops, OpsValue, V

schedule_log = torch._logging.getArtifactLogger(__name__, "schedule")


def data_type_logger(msg):
    if schedule_log.isEnabledFor(logging.DEBUG):
        schedule_log.debug("Data type propagation: %s", msg)


TensorArg = namedtuple("TensorArg", ["name", "buffer", "dtype"])
SizeArg = namedtuple("SizeArg", ["name", "expr"])

DeviceCodegen = namedtuple("DeviceCodegen", ["scheduling", "wrapper_codegen"])
device_codegens: Dict[str, DeviceCodegen] = {}


# The code generated by Inductor consists of two main parts: kernel code and wrapper code.
# For any new backend looking to integrate with Inductor, customization of these two main
# parts are necessary to generate its specific code.
#
# Kernel code generation is determined by different Scheduling. Consequently, a new
# backend needs to provide a custom Scheduling for its unique kernel code generation. Currently,
# CppScheduling and TritonScheduling serve the C++/OpenMP and Triton backends, respectively.
#
# For the Wrapper, Inductor provides a WrapperCodeGen class to generate the Python wrapper code
# that bridges kernels. This allows out-of-tree backends to inherit from WrapperCodeGen,
# and override specific member functions to create backend-specific Python wrapper code.
#
# Other classes, such as CppKernel and TritonKernel, used for code generation, typically form part
# of the logic for either Scheduling or WrapperCodeGen. So the Scheduling and WrapperCodeGen interfaces
# provide flexibility to the backend. A backend can choose to implement these classes from scratch,
# or reuse them by extending and overriding as necessary. And Inductor provides the registration API,
# register_backend_for_device, to equip a new backend at runtime.
#
# Intel has developed a new backend on top of Triton to support Intel GPUs, leveraging these interfaces.
# This backend can be used as a reference:
# https://github.com/intel/intel-extension-for-pytorch/blob/5dcc9d57e5422cf295e1a1ee97896d6b6a554a85/intel_extension_for_pytorch/_inductor/__init__.py#L9
def register_backend_for_device(
    device: str, device_scheduling: type, device_wrapper_codegen: type
):
    device_codegens[device] = DeviceCodegen(device_scheduling, device_wrapper_codegen)


def get_scheduling_for_device(device: str):
    return device_codegens[device].scheduling if device in device_codegens else None


def get_wrapper_codegen_for_device(device: str):
    return (
        device_codegens[device].wrapper_codegen if device in device_codegens else None
    )


def index_prevent_reordering(index: List[sympy.Expr], index_vars, sizes):
    from ..ir import FlexibleLayout

    # added contiguous index prevents reordering
    return [*index, sympy_dot(index_vars, FlexibleLayout.contiguous_strides(sizes))]


@functools.lru_cache(None)
def boolean_ops():
    return (
        "is_inf",
        "is_nan",
        "bitwise_xor",
        "logical_not",
        "signbit",
        "le",
        "lt",
        "ge",
        "gt",
        "eq",
        "ne",
    )


DTYPE_TO_COMPUTATION_DTYPE = {
    torch.bfloat16: torch.float,
    torch.float16: torch.float,
    **{
        dtype: dtype
        for dtype in [
            torch.bool,
            torch.float32,
            torch.float64,
            torch.int8,
            torch.int16,
            torch.int32,
            torch.int64,
            torch.uint8,
        ]
    },
}


class DataTypePropagation:
    def __init__(self, body) -> None:
        self.body = body
        self.graphs: Dict[Union[Callable[..., Any], str], Any] = {
            "root": body.root_block.graph
        }
        for k, v in body.subblocks.items():
            self.graphs[k] = v.graph

    def deduce_node_dtype_by_inputs(self, node: torch.fx.Node):
        inputs = node.all_input_nodes
        input_nodes = [
            n for n in inputs if isinstance(n, torch.fx.Node) and n.op != "placeholder"
        ]
        if len(input_nodes) == 0:
            return None

        all_input_nodes_propogated = all(
            OptimizationContext.key in n.meta
            and n.meta[OptimizationContext.key].dtype is not None
            for n in input_nodes
        )
        if not all_input_nodes_propogated:
            return None

        return functools.reduce(
            torch.promote_types,
            [n.meta[OptimizationContext.key].dtype for n in input_nodes],
        )

    def deduce_node_dtype_by_subgraph(self, node: torch.fx.Node):
        sub_graph = self.graphs[node.target]
        dtype = self.propagate_graph(sub_graph)
        assert dtype
        return dtype

    def deduce_node_dtype(self, node: torch.fx.Node):
        if node.target in boolean_ops():
            return torch.bool

        if node.op == "placeholder":
            return None

        if node.target == "output":
            # we can infer output node if it only have 1 arg
            if len(node.args) != 1:
                return None

        if node.target in (
            "to_dtype",
            "index_expr",
        ):
            return node.args[-1]

        if node.target in (
            "rand",
            "randn",
        ):
            return torch.float

        if node.target in (
            "get_index",
            "index_expr",
        ):
            return torch.int64

        if node.target in (
            "load",
            "store",
            "store_reduction",
        ):
            buf_name = node.args[1]
            return V.graph.get_dtype(buf_name)

        assert isinstance(node.target, str)

        if node.target == "reduction":
            return node.args[1]

<<<<<<< HEAD
        if isinstance(node.target, str) and node.target.startswith("masked_subblock"):
=======
        if node.target == "constant":
            return DTYPE_TO_COMPUTATION_DTYPE[node.args[-1]]

        if node.target.startswith("masked_subblock"):
>>>>>>> e926d6a0
            return self.deduce_node_dtype_by_subgraph(node)

        return self.deduce_node_dtype_by_inputs(node)

    def propagate_graph(self, graph: torch.fx.Graph):
        assert graph.nodes
        graph_dtype = None
        # For masked_subblock, we use output's dtype to represent
        # the dtype of this subgraph. For other cases, graph_dtype
        # might be None
        for node in graph.nodes:
            if OptimizationContext.key in node.meta:
                opt_ctx = node.meta[OptimizationContext.key]
            else:
                opt_ctx = OptimizationContext()

            opt_ctx.dtype = self.deduce_node_dtype(node)
            node.meta[OptimizationContext.key] = opt_ctx
            if node.target == "output":
                graph_dtype = opt_ctx.dtype
        return graph_dtype

    def propagate(self):
        self.propagate_graph(self.graphs["root"])

    @classmethod
    def propagate_loopbody(cls, body):
        return cls(body).propagate()

    @classmethod
    def propagate_scheduler_node(cls, node):
        from ..ir import LoopBody
        from ..scheduler import SchedulerNode

        assert isinstance(node, SchedulerNode)
        assert isinstance(node._body, LoopBody)
        DataTypePropagation.propagate_loopbody(node._body)


class ExprPrinter(Printer):
    @staticmethod
    def paren(string):
        def all_in_parens(string):
            if string[0] != "(" or len(string) < 2:
                return False
            count = 1
            for i, char in enumerate(string[1:]):
                if char == "(":
                    count += 1
                elif char == ")":
                    count -= 1
                if count == 0 and i != len(string) - 2:
                    return False
            assert count == 0
            return True

        if (
            isinstance(string, CSEVariable)
            or re.match(r"^[a-z0-9_.]+$", string, re.I)
            or re.match(r"^\([^)]*\)$", string, re.I)
            or string == ""
        ):
            return string
        # don't put extra parens for strings that are already wrapped in parens
        if all_in_parens(string):
            return string
        return f"({string})"

    def _print_Pow(self, expr):
        # Pow() confuses triton
        base, exp = expr.args
        # NB: Remember this is sizevar computation!  You don't typically
        # expect to have to do floating point computation including exponents
        # in sizevar compute.  Instead of adding support for floating
        # point pow, you should make upstream retranslate the Sympy expression
        # into Tensor expressions earlier and do that instead.
        if exp == 0.5:
            return self._helper_sqrt(base)  # type: ignore[attr-defined]
        elif exp == -0.5:
            return "1/" + self._helper_sqrt(base)  # type: ignore[attr-defined]
        base = self._print(base)
        assert exp == int(exp), exp
        exp = int(exp)
        if exp > 0:
            return "*".join([self.paren(base)] * exp)
        elif exp < 0:
            return "1/" + self.paren("*".join([self.paren(base)] * abs(exp)))
        else:  # exp == 0
            return "1"

    def _print_Unequality(self, expr):
        return " != ".join(map(self.paren, map(self._print, expr.args)))

    def _print_Mul(self, expr):
        return "*".join(map(self.paren, map(self._print, expr.args)))

    def _print_Add(self, expr):
        return " + ".join(map(self.paren, map(self._print, expr.args)))

    def _print_Mod(self, expr):
        return " % ".join(map(self.paren, map(self._print, expr.args)))

    def _print_CleanDiv(self, expr):
        return self._print_FloorDiv(expr)  # type: ignore[attr-defined]


class PythonPrinter(ExprPrinter):
    def _print_ModularIndexing(self, expr):
        x, div, mod = expr.args
        x = self.paren(self.doprint(x))
        div = self.paren(self.doprint(div))
        mod = self.paren(self.doprint(mod))
        if div != "1":
            x = f"({x} // {div})"
        return f"{x} % {mod}"

    def _print_FloorDiv(self, expr):
        x, div = expr.args
        x = self.paren(self.doprint(x))
        div = self.paren(self.doprint(div))
        return f"({x} // {div})"

    def _helper_sqrt(self, expr):
        return f"math.sqrt({self._print(expr)})"

    def _print_floor(self, expr):
        assert len(expr.args) == 1
        return f"math.floor({self._print(expr.args[0])})"

    def _print_ceiling(self, expr):
        assert len(expr.args) == 1
        return f"math.ceil({self._print(expr.args[0])})"


class OpOverrides:
    def __init__(self, parent):
        super().__init__()
        self._parent = parent

    def __getattr__(self, item):
        return getattr(self._parent, item)

    @staticmethod
    def identity(value):
        # used to trigger cse
        return value

    @staticmethod
    def constant(value, dtype):
        return repr(value)

    @staticmethod
    def reciprocal(x):
        return ops.div("1", x)

    @staticmethod
    def square(x):
        return ops.mul(x, x)

    @staticmethod
    def bitwise_not(x):
        return f"~{ExprPrinter.paren(x)}"

    @staticmethod
    def logical_not(a):
        return f"{ExprPrinter.paren(a)} == 0"

    @staticmethod
    def bitwise_and(x, y):
        return f"{ExprPrinter.paren(x)} & {ExprPrinter.paren(y)}"

    @staticmethod
    def bitwise_or(x, y):
        return f"{ExprPrinter.paren(x)} | {ExprPrinter.paren(y)}"

    @staticmethod
    def bitwise_xor(x, y):
        return f"{ExprPrinter.paren(x)} ^ {ExprPrinter.paren(y)}"

    @staticmethod
    def bitwise_left_shift(x, y):
        return f"{ExprPrinter.paren(x)} << {ExprPrinter.paren(y)}"

    # TODO(fdrocha): this is currently not being used anywhere,
    # pending on moving triton pin past 972b761
    @staticmethod
    def bitwise_right_shift(x, y):
        return f"{ExprPrinter.paren(x)} >> {ExprPrinter.paren(y)}"

    @staticmethod
    def remainder(a, b):
        r = ops.mod(a, b)
        return ops.where(f"(({r} != 0) & (({r} < 0) != ({b} < 0)))", ops.add(r, b), r)

    @staticmethod
    def load_seed(name, offset):
        return ops.load(name, sympy.Integer(offset))


class DeferredLine(DeferredLineBase):
    """A line that can be 'unwritten' by adding name to V.graph.removed_buffers"""

    def __init__(self, name, line):
        super().__init__(line)
        self.name = name

    def __call__(self):
        if (
            self.name not in V.graph.removed_buffers
            and self.name not in V.graph.inplaced_to_remove
        ):
            return self.line
        return None

    def _new_line(self, line):
        return DeferredLine(self.name, line)


class BracesBuffer(IndentedBuffer):
    def indent(self, offset=1):
        @contextlib.contextmanager
        def ctx():
            for _ in range(offset):
                self.writeline("{")
                self._indent += 1
            for _ in range(-offset):
                self._indent -= 1
                self.writeline("}")
            yield
            for _ in range(-offset):
                self.writeline("{")
                self._indent += 1
            for _ in range(offset):
                self._indent -= 1
                self.writeline("}")

        return ctx()


class InplacedBuffer(NamedTuple):
    inner_name: str
    other_names: List[str]


class KernelArgs:
    @staticmethod
    def _lookup(prefix, odict, name):
        assert isinstance(name, (str, sympy.Symbol))
        if name not in odict:
            odict[name] = f"{prefix}{len(odict)}"
        return odict[name]

    def __init__(self, sizevars=None):
        self.input_buffers = dict()
        self.output_buffers = dict()
        self.inplace_buffers = dict()
        self.sizevars = sizevars or dict()

    def __repr__(self):
        return "KernelArgs({})".format(
            ", ".join(
                map(
                    repr,
                    [
                        self.input_buffers,
                        self.output_buffers,
                        self.inplace_buffers,
                        self.sizevars,
                    ],
                )
            )
        )

    def _buffer_is_marked_removed(self, name):
        return isinstance(name, str) and name.startswith("REMOVED")

    def input(self, name):
        if V.graph.scheduler:
            name = V.graph.scheduler.mutation_real_name.get(name, name)
        assert name not in V.graph.removed_buffers, name
        if name in self.output_buffers:
            return self.output_buffers[name]
        if name in self.inplace_buffers:
            return self.inplace_buffers[name].inner_name
        if name.startswith("seed"):
            return self._lookup("seed", self.input_buffers, name)
        return self._lookup("in_ptr", self.input_buffers, name)

    def output(self, name):
        if V.graph.scheduler:
            name = V.graph.scheduler.mutation_real_name.get(name, name)
        assert name not in V.graph.removed_buffers, name
        if name in self.inplace_buffers:
            return self.inplace_buffers[name].inner_name
        return self._lookup("out_ptr", self.output_buffers, name)

    def make_inplace(self, input_name, output_name):
        assert output_name not in self.inplace_buffers
        if input_name in self.inplace_buffers:
            buf = self.inplace_buffers[input_name]
            buf.other_names.append(output_name)
            self.inplace_buffers[output_name] = buf
        else:
            buf = InplacedBuffer(
                f"in_out_ptr{len(unique(self.inplace_buffers.values()))}",
                [input_name, output_name],
            )
            self.inplace_buffers[input_name] = buf
            self.inplace_buffers[output_name] = buf

    def seed_offset(self, name, value):
        if value in self.sizevars:
            return self.sizevars[value]
        if name in self.sizevars.values():
            name = (
                f"{name}{sum(1 for v in self.sizevars.values() if v.startswith(name))}"
            )
        self.sizevars[value] = name
        return name

    def size(self, name):
        if str(name) == "seed":
            self.sizevars["seed"] = "seed"
            return "seed"
        return self._lookup("ks", self.sizevars, name)

    def call_names(self):
        return chain(
            self.input_buffers.keys(), self.output_buffers.keys(), self.sizevars.keys()
        )

    def wrap_ptr_arg(self, buf, dtype):
        return f"c_void_p({buf}.data_ptr())"

    def wrap_size_arg(self, size):
        return f"c_long({size})"

    def cpp_argdefs(self):
        from .cpp import DTYPE_TO_CPP, INDEX_TYPE

        # TODO(jansel): replace this with data from scheduler
        buffer_types = {x.get_name(): x.get_dtype() for x in V.graph.buffers}
        for name, val in V.graph.graph_inputs.items():
            if isinstance(val, sympy.Expr):
                buffer_types[name] = get_sympy_Expr_dtype(val)
            else:
                buffer_types[name] = val.get_dtype()
        buffer_types.update(
            {name: val.dtype for name, val in V.graph.constants.items()}
        )

        call_args = []
        arg_defs = []
        arg_types = []
        for inplaced in unique(self.inplace_buffers.values()):
            if self._buffer_is_marked_removed(inplaced):
                continue
            outer = inplaced.other_names[-1]
            inner = inplaced.inner_name
            dtype = buffer_types[outer]
            cpp_dtype = DTYPE_TO_CPP[dtype]
            arg_defs.append(f"{cpp_dtype}* {inner}")
            call_args.append(self.wrap_ptr_arg(outer, dtype))
            arg_types.append(f"{cpp_dtype}*")
        for outer, inner in self.input_buffers.items():
            if outer in self.inplace_buffers:
                continue
            dtype = buffer_types[outer]
            cpp_dtype = DTYPE_TO_CPP[dtype]
            arg_defs.append(f"const {cpp_dtype}* {inner}")
            call_args.append(self.wrap_ptr_arg(outer, dtype))
            arg_types.append(f"const {cpp_dtype}*")
        for outer, inner in self.output_buffers.items():
            if outer in self.inplace_buffers or self._buffer_is_marked_removed(inner):
                continue
            dtype = buffer_types[outer]
            cpp_dtype = DTYPE_TO_CPP[dtype]
            arg_defs.append(f"{cpp_dtype}* {inner}")
            call_args.append(self.wrap_ptr_arg(outer, dtype))
            arg_types.append(f"{cpp_dtype}*")
        for outer, inner in self.sizevars.items():
            arg_defs.append(f"const {INDEX_TYPE} {inner}")
            call_args.append(self.wrap_size_arg(outer))
            arg_types.append(f"const {INDEX_TYPE}")
        return arg_defs, call_args, arg_types

    def python_argdefs(self):
        arg_defs = []
        call_args = []
        precompile_args: List[Union[TensorArg, SizeArg]] = []
        for inplaced in unique(self.inplace_buffers.values()):
            if self._buffer_is_marked_removed(inplaced):
                continue
            arg_defs.append(inplaced.inner_name)
            call_args.append(inplaced.other_names[-1])
            precompile_args.append(
                TensorArg(
                    inplaced.inner_name,
                    inplaced.other_names[-1],
                    V.graph.get_dtype(inplaced.other_names[-1]),
                )
            )
        for outer, inner in chain(
            self.input_buffers.items(), self.output_buffers.items()
        ):
            if outer in self.inplace_buffers or self._buffer_is_marked_removed(inner):
                continue
            arg_defs.append(inner)
            call_args.append(outer)
            precompile_args.append(TensorArg(inner, outer, V.graph.get_dtype(outer)))
        for outer, inner in self.sizevars.items():
            arg_defs.append(inner)
            call_args.append(outer)
            precompile_args.append(SizeArg(inner, outer))

        return arg_defs, call_args, precompile_args

    def aliases(self):
        for inplaced in unique(self.inplace_buffers.values()):
            if self._buffer_is_marked_removed(inplaced):
                continue
            for other in inplaced.other_names:
                if other in V.graph.inplaced_to_remove:
                    continue
                if other in self.input_buffers:
                    yield self.input_buffers[other], inplaced.inner_name
                if other in self.output_buffers:
                    yield self.output_buffers[other], inplaced.inner_name

    def is_removed(self, name):
        def _is_removed(name, buffers):
            return name not in buffers or self._buffer_is_marked_removed(buffers[name])

        return _is_removed(name, self.output_buffers) and _is_removed(
            name, self.inplace_buffers
        )

    # Includes inplace buffers, excludes removed buffers.  Essentially,
    # after you do a call into this kernel, which buffers actually contain
    # updated data?  Modeled off of python_argdefs.
    def live_output_buffers(self):
        live_outs = set()
        for inplaced in unique(self.inplace_buffers.values()):
            if self._buffer_is_marked_removed(inplaced):
                continue
            live_outs.add(inplaced.other_names[-1])
        for outer, inner in self.output_buffers.items():
            if outer in self.inplace_buffers or self._buffer_is_marked_removed(inner):
                continue
            live_outs.add(outer)
        return live_outs


class CSEVariable:
    """A CSEVariable is just a name for an expression but it is useful to be able to annotate them on a backend dependent basis.
    To do so, the backends can simply overload `Kernel.create_cse_var`
    The "CSEVariable.update_on_args" method gives you a hook for annotations
    See example of TritonCSEVariable in triton.py
    """

    def __init__(self, name, bounds: ValueRanges):
        assert isinstance(bounds, ValueRanges)
        self.name = name
        self.bounds = bounds

    def __str__(self):
        return self.name

    def __hash__(self) -> int:
        return hash(self.name)

    def __eq__(self, other) -> bool:
        return type(other) == type(self) and other.name == self.name

    def update_on_args(self, name, args, kwargs):
        pass


class CppWrapperKernelArgs(KernelArgs):
    def wrap_ptr_arg(self, buf, dtype):
        from .cpp import DTYPE_TO_CPP

        return f"({DTYPE_TO_CPP[dtype]}*)({buf}.data_ptr())"

    def wrap_size_arg(self, size):
        return f"{size}"


class CSE:
    """Common subexpression elimination"""

    def __init__(
        self,
        prefix="",
        suffix="",
        name_prefix="tmp",
        iter_buffers=None,
        store_cache=None,
        reduction_cache=None,
        varname_map=None,
    ):
        self.prefix = prefix
        self.suffix = suffix
        self.cache = {}
        self.name_prefix = name_prefix
        self.store_cache = store_cache or {}
        self.reduction_cache = reduction_cache or {}
        self.iter_buffer_ids = iter_buffers or itertools.count()
        self.invalidated_stores = set()
        self.varname_map = varname_map or {}

    def invalidate(self, keep_vars: Set[str]):
        for name, tmp in list(self.store_cache.items()):
            if tmp not in keep_vars:
                del self.store_cache[name]
                self.invalidated_stores.add(name)
        self.cache = {k: v for k, v in self.cache.items() if v in keep_vars}

    def clone(self):
        # Note(fdrocha): reduction_cache is not being cloned, not sure if this is intentional
        return CSE(
            prefix=self.prefix,
            suffix=self.suffix,
            name_prefix=self.name_prefix,
            iter_buffers=self.iter_buffer_ids,
            store_cache=self.store_cache,
            varname_map=self.varname_map,
        )

    def generate(
        self,
        buffer: IndentedBuffer,
        expr: Union[str, CSEVariable, OpsValue],
        *,
        bounds: ValueRanges = ValueRanges.unknown(),
        write=True,
        assignment=True,
    ) -> CSEVariable:
        if isinstance(expr, OpsValue):
            expr = expr.value
        if isinstance(expr, tuple):
            for v in expr:
                assert isinstance(v, CSEVariable)
            return expr

        assert isinstance(expr, (str, CSEVariable)), type(expr)
        assert write or assignment
        if isinstance(expr, CSEVariable):
            # If the expressions were always created with all the information, we could
            # assert expr.bounds == bounds, but sometimes the expression is created
            # with the loose ValueRanges.unknown(), so we need to tighten the bounds
            expr.bounds = expr.bounds.tighten(bounds)
            return expr
        cache_key = expr
        var = self.cache.get(cache_key, None)
        if not var:
            var = self.newvar(bounds) if assignment else None
            self.cache[cache_key] = var
            if write:
                if V.kernel.current_node:
                    V.kernel.current_node.codegen_originating_info(
                        buffer, only_once=True
                    )
                if assignment:
                    line = f"{self.prefix}{var} = {expr}{self.suffix}"
                else:
                    line = f"{expr}{self.suffix}"
                buffer.writeline(line)
        else:
            var.bounds = var.bounds.tighten(bounds)

        return var

    def newvar(self, bounds: ValueRanges = ValueRanges.unknown()) -> CSEVariable:
        var_name = f"{self.name_prefix}{next(self.iter_buffer_ids)}"
        var = V.kernel.create_cse_var(var_name, bounds)
        self.varname_map[var_name] = var
        return var


class CodeGen:
    def __init__(self):
        super().__init__()
        self.exit_stack = contextlib.ExitStack()

    def __enter__(self):
        self.exit_stack.__enter__()
        return self

    def __exit__(self, exc_type, exc_val, exc_tb):
        self.exit_stack.__exit__(exc_type, exc_val, exc_tb)


class Kernel(CodeGen):
    newvar_prefix = ""
    suffix = ""
    overrides = None
    load_format = None
    store_format = None

    def __init__(self, args=None):
        super().__init__()
        metrics.generated_kernel_count += 1
        self.args = args or KernelArgs()
        self.loads = IndentedBuffer()
        self.compute = IndentedBuffer()
        self.stores = IndentedBuffer()
        self.cse = CSE(self.newvar_prefix, self.suffix)
        self.must_keep_buffers = set()
        self.store_buffer_names = set()
        # set in set_current_node
        self.current_node = None
        self.node_to_bounds: Optional[Dict[torch.fx.Node, ValueRanges]] = None

    @contextlib.contextmanager
    def set_current_node(self, node):
        prior = self.current_node
        self.current_node = node
        self.node_to_bounds = node._body.bounds().get_bounds()
        try:
            yield
        finally:
            self.current_node = prior

    @contextlib.contextmanager
    def swap_buffers(self, lb, cb=None, sb=None):
        if cb is None:
            cb = lb
        loads = self.loads
        compute = self.compute
        stores = self.stores
        cse = self.cse
        self.loads = lb
        self.compute = cb
        self.stores = sb
        self.cse = cse.clone()
        try:
            yield
        finally:
            self.loads = loads
            self.compute = compute
            self.stores = stores
            self.cse = cse

    def load(self, name: str, index: sympy.Expr):
        raise NotImplementedError()

    def indirect_load(self, name: str, index: sympy.Expr):
        """A load the depends on an index we have read"""
        prior = self.loads
        try:
            # put the load in the compute section as it might have deps
            self.loads = self.compute
            return self.load(name, index)
        finally:
            self.loads = prior

    def store_reduction(self, name, index, value):
        raise NotImplementedError()

    def store(self, name, index, value, mode=None):
        raise NotImplementedError()

    def reduction(self, dtype, src_dtype, reduction_type, value):
        raise NotImplementedError()

    def bucketize(
        self,
        values,
        offsets_name: str,
        offsets_size: sympy.Expr,
        indexing_dtype: torch.dtype,
        right: bool,
    ):
        """
        See [Note: Inductor bucketize op]
        """
        raise NotImplementedError()

    def __enter__(self):
        class CSEProxy:
            self.name = "CSEProxy"

            @staticmethod
            def __getattr__(name: str) -> Callable[..., CSEVariable]:  # type: ignore[misc]
                def inner(*args, **kwargs):
                    # TritonTemplateKernel has no current_node
                    buf_bounds = ValueRanges.unknown()
                    if hasattr(V.interpreter, "current_node"):
                        fx_node = V.interpreter.current_node
                        assert isinstance(self.node_to_bounds, dict)
                        buf_bounds = self.node_to_bounds.get(
                            fx_node, ValueRanges.unknown()
                        )

                    csevar = self.cse.generate(
                        self.compute,
                        getattr(parent_handler, name)(*args, **kwargs),  # type: ignore[has-type]
                        bounds=buf_bounds,
                    )
                    csevar.update_on_args(name, args, kwargs)
                    return csevar

                return inner

            @staticmethod
            def indirect_indexing(index_var, size, check=True):
                # Skip CSE since this doesn't return an expression
                return self.indirect_indexing(index_var, size, check)  # type: ignore[attr-defined]

            @staticmethod
            def load(name: str, index: sympy.Expr):
                if name in self.cse.invalidated_stores:
                    # A load from an invalidated store requires us to
                    # keep the actual buffer around
                    V.kernel.must_keep_buffers.add(name)
                if free_symbol_startswith(index, "tmp"):
                    return self.indirect_load(name, index)
                store_cache = self.cse.store_cache
                if name in store_cache:
                    return store_cache[name]
                return self.load(name, index)

            @staticmethod
            def store(name, index, value, mode=None):
                self.store_buffer_names.add(name)
                if mode is None:
                    self.cse.store_cache[name] = value
                    if self.current_node:
                        for other_name in self.current_node.get_mutations():
                            self.cse.store_cache[other_name] = value
                if name not in V.graph.removed_buffers:
                    return self.store(name, index, value, mode=mode)

            @staticmethod
            def store_reduction(name, index, value):
                self.store_buffer_names.add(name)
                self.cse.store_cache[name] = value
                if self.current_node:
                    for other_name in self.current_node.get_mutations():
                        self.cse.store_cache[other_name] = value

                if name not in V.graph.removed_buffers:
                    return self.store_reduction(name, index, value)

            @staticmethod
            def reduction(dtype, src_dtype, reduction_type, value):
                return self.reduction(dtype, src_dtype, reduction_type, value)

            @staticmethod
            def bucketize(
                values,
                offsets_name: str,
                offsets_size: sympy.Expr,
                indexing_dtype: torch.dtype,
                right: bool,
            ):
                """
                [Note: Inductor bucketize op]

                Given values (tensor) and offsets_name (reference to the name of a 1D
                tensor), calculate the bucket that each value belongs to.

                e.g. for values [-1, 0, 1, 2, 3, 4, 5, 9], offsets [0, 4, 4, 8], right=True
                return =        [ 0, 1, 1, 1, 1, 3, 3, 4].

                When right == False, bucket i refers to range (offsets[i], offsets[i+1]].
                When right == True,  bucket i refers to range [offsets[i], offsets[i+1]).

                Offsets must be non-decreasing or the result is undefined.
                """
                return self.bucketize(
                    values, offsets_name, offsets_size, indexing_dtype, right
                )

        super().__enter__()
        assert self.overrides
        parent_handler = self.overrides(V.get_ops_handler())
        self.exit_stack.enter_context(V.set_ops_handler(CSEProxy()))
        self.exit_stack.enter_context(V.set_kernel_handler(self))
        return self

    def __exit__(self, exc_type, exc_val, exc_tb):
        if V.graph.scheduler:
            V.graph.scheduler.remove_kernel_local_buffers()
        super().__exit__(exc_type, exc_val, exc_tb)

    def rename_indexing(self, index) -> sympy.Expr:
        # adds the necessary kernel args for index expressions
        # and renames variables in index expressions to kernel arg names
        if isinstance(index, (list, tuple)):
            return [self.rename_indexing(x) for x in index]
        index = V.graph.sizevars.simplify(index)
        sorted_symbols = sorted(index.free_symbols, key=lambda s: s.name)
        replacements = {
            x: self.args.size(x)
            for x in sorted_symbols
            if x.name.startswith("s") or x.name.startswith("ps")
        }
        return sympy_subs(index, replacements)

    def create_cse_var(self, *args, **kwargs):
        return CSEVariable(*args, **kwargs)


@dataclasses.dataclass
class OptimizationContext:
    key: ClassVar[str] = "opt_ctx"

    # Load value as mask
    is_load_as_mask: bool = False

    dtype: torch.dtype = None
    ops_name: str = ""
    is_most_inner_loop_irrevelant: bool = False

    # Load uint8 value as float32
    is_load_uint8_as_float: bool = False<|MERGE_RESOLUTION|>--- conflicted
+++ resolved
@@ -3,6 +3,7 @@
 import functools
 import itertools
 import logging
+import operator
 import re
 from collections import namedtuple
 from itertools import chain
@@ -196,19 +197,18 @@
             buf_name = node.args[1]
             return V.graph.get_dtype(buf_name)
 
+        if node.target == operator.getitem:
+            return self.deduce_node_dtype(node.args[0])
+
         assert isinstance(node.target, str)
 
         if node.target == "reduction":
             return node.args[1]
 
-<<<<<<< HEAD
-        if isinstance(node.target, str) and node.target.startswith("masked_subblock"):
-=======
         if node.target == "constant":
             return DTYPE_TO_COMPUTATION_DTYPE[node.args[-1]]
 
         if node.target.startswith("masked_subblock"):
->>>>>>> e926d6a0
             return self.deduce_node_dtype_by_subgraph(node)
 
         return self.deduce_node_dtype_by_inputs(node)
@@ -749,10 +749,6 @@
     ) -> CSEVariable:
         if isinstance(expr, OpsValue):
             expr = expr.value
-        if isinstance(expr, tuple):
-            for v in expr:
-                assert isinstance(v, CSEVariable)
-            return expr
 
         assert isinstance(expr, (str, CSEVariable)), type(expr)
         assert write or assignment
