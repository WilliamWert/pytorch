import collections
import contextlib
import dataclasses
import functools
import itertools
import logging
import math
import operator
from typing import Dict, Iterable, List, Set

import sympy

import torch

import torch._logging
from torch._prims_common import is_integer_dtype
from torch.utils._sympy.functions import FloorDiv, ModularIndexing
from ..._dynamo.utils import counters
from .. import config, ir, scheduler
from ..codecache import code_hash, get_path
from ..ir import ReductionHint
from ..optimize_indexing import indexing_dtype_strength_reduction
<<<<<<< HEAD
from ..scheduler import FusedSchedulerNode
=======
from ..triton_heuristics import AutotuneHint
>>>>>>> 599a3f6f
from ..utils import (
    DeferredLineBase,
    get_fused_kernel_name,
    get_kernel_category_by_source_code,
    get_kernel_metadata,
    green_text,
    next_power_of_2,
    sympy_product,
    sympy_subs,
    sympy_symbol,
    unique,
    yellow_text,
)
from ..virtualized import ops, V

from .common import (
    CSEVariable,
    DeferredLine,
    free_symbol_startswith,
    IndentedBuffer,
    index_prevent_reordering,
    Kernel,
    OpOverrides,
    PythonPrinter,
    SizeArg,
)
from .triton_utils import config_of, signature_of

log = logging.getLogger(__name__)
perf_hint_log = torch._logging.getArtifactLogger(__name__, "perf_hints")
schedule_log = torch._logging.getArtifactLogger(__name__, "schedule")


class TritonPrinter(PythonPrinter):
    def _print_floor(self, expr):
        assert len(expr.args) == 1
        return f"tl.math.floor({self.paren(self._print(expr.args[0]))})"

    def _helper_sqrt(self, expr):
        return f"tl.math.sqrt({self.paren(self._print(expr))}.to(tl.float32))"


texpr = TritonPrinter().doprint
pexpr = PythonPrinter().doprint


def triton_compute_type(dtype):
    triton_type_name = str(dtype).split(".")[-1]
    if triton_type_name == "bool":
        triton_type_name = "int1"
    if triton_type_name in ("float16", "bfloat16"):
        # float16 math is done in float32 inside the kernel
        triton_type_name = "float32"
    return f"tl.{triton_type_name}"


def triton_acc_type(dtype):
    if is_integer_dtype(dtype) and dtype.is_signed:
        nbits = 64 if dtype == torch.int64 else 32
        return f"tl.int{nbits}"
    return triton_compute_type(dtype)


def triton_constant(value):
    if value == float("inf"):
        return 'float("inf")'
    elif value == float("-inf"):
        return 'float("-inf")'
    elif math.isnan(value):
        return 'float("nan")'
    return repr(value)


class TritonCSEVariable(CSEVariable):
    def __init__(self, name):
        super().__init__(name)
        # We'll use this to track which masks the variable needs when used for indirect indexing
        self.mask_vars: Set[str] = set()

    def update_on_args(self, name, args, kwargs):
        # When making a variable that is going to be used in indirect indexing
        # if a where clause is used it should mean that the result is always a
        # valid index, so you shouldn't include any of the dependent variables
        # in the resulting load mask
        if name == "where":
            return
        for arg in args:
            if isinstance(arg, TritonCSEVariable):
                self.mask_vars.update(arg.mask_vars)
            elif isinstance(arg, sympy.Symbol) and arg.name[0] in "xyr":
                # most of the time index vars don't need masks associated with them
                # however, when index vars are used to compute indices for indirect reads
                # those reads should subsequently be masked,
                self.mask_vars.update({f"{arg.name[0]}mask"})


class TritonOverrides(OpOverrides):
    """Map element-wise ops to Triton"""

    @staticmethod
    def to_dtype(x, dtype: torch.dtype):
        if dtype == torch.bool:
            return f"({x} != 0)"
        elif dtype == torch.uint8:
            # to work around llvm uint conversion semantics
            # that produces 0's for negative values
            return f"{x}.to(tl.int8).to(tl.uint8)"
        return f"{x}.to({triton_compute_type(dtype)})"

    @staticmethod
    def to_dtype_bitcast(x, dtype: torch.dtype):
        return f"{x}.to({triton_compute_type(dtype)}, bitcast=True)"

    @staticmethod
    def constant_val(val):
        return triton_constant(val)

    @staticmethod
    def constant(value, dtype):
        if dtype == torch.uint8:
            tmp = ops.constant_val(value)
            return ops.to_dtype(tmp, dtype)
        else:
            type_ = torch._prims_common.dtype_to_type(dtype)
            return triton_constant(type_(value))

    @staticmethod
    def abs(x):
        return f"tl.abs({x})"

    @staticmethod
    def libdevice_abs(x):
        return f"tl.math.abs({x})"

    @staticmethod
    def exp(x):
        return f"tl.exp({x})"

    @staticmethod
    def libdevice_exp(x):
        return f"tl.math.exp({x})"

    @staticmethod
    def exp2(x):
        return f"tl.math.exp2({x})"

    @staticmethod
    def expm1(x):
        return f"tl.math.expm1({x})"

    @staticmethod
    def sqrt(x):
        return f"tl.sqrt({x})"

    @staticmethod
    def libdevice_sqrt(x):
        return f"tl.math.sqrt({x})"

    @staticmethod
    def relu(x):
        bug = config.triton.inject_relu_bug_TESTING_ONLY
        if bug == "compile_error":
            return "compile error!"
        elif bug == "runtime_error":
            # NB: this only triggers runtime error as long as input
            # is not all zero
            return f'triton_helpers.device_assert_then({x} == 0, "injected assert fail", {x})'
        elif bug == "accuracy":
            return f"{x} + 1"
        elif bug is None:
            return ops.maximum("0", x)
        else:
            raise AssertionError(
                f"unrecognized config triton.inject_relu_bug_TESTING_ONLY = {bug!r}"
            )

    @staticmethod
    def minimum(a, b):
        return f"triton_helpers.minimum({a}, {b})"

    @staticmethod
    def maximum(a, b):
        return f"triton_helpers.maximum({a}, {b})"

    @staticmethod
    def where(a, b, c):
        return f"tl.where({a}, {b}, {c})"

    @staticmethod
    def cos(x):
        return f"tl.cos({x})"

    @staticmethod
    def libdevice_cos(x):
        return f"tl.math.cos({x})"

    @staticmethod
    def sin(x):
        return f"tl.sin({x})"

    @staticmethod
    def libdevice_sin(x):
        return f"tl.math.sin({x})"

    @staticmethod
    def index_expr(expr, dtype):
        index_str, mask_vars, mask, expand_str = V.kernel.indexing(expr)
        var = V.kernel.cse.generate(V.kernel.compute, index_str)
        var.mask_vars = mask_vars
        return var

    @staticmethod
    def masked(mask, body, other):
        with V.kernel.mask_loads(mask) as new_mask:
            result = body()
        return ops.where(new_mask, result, triton_constant(other))

    @staticmethod
    def lgamma(x):
        return f"tl.math.lgamma({x})"

    @staticmethod
    def erf(x):
        return f"tl.math.erf({x})"

    @staticmethod
    def cosh(x):
        return f"tl.math.cosh({x})"

    @staticmethod
    def sinh(x):
        return f"tl.math.sinh({x})"

    @staticmethod
    def acos(x):
        return f"tl.math.acos({x})"

    @staticmethod
    def acosh(x):
        return f"tl.math.acosh({x})"

    @staticmethod
    def asin(x):
        return f"tl.math.asin({x})"

    @staticmethod
    def asinh(x):
        return f"tl.math.asinh({x})"

    @staticmethod
    def atan2(x, y):
        return f"tl.math.atan2({x}, {y})"

    @staticmethod
    def atan(x):
        return f"tl.math.atan({x})"

    @staticmethod
    def atanh(x):
        return f"tl.math.atanh({x})"

    @staticmethod
    def copysign(x, y):
        return f"tl.math.copysign({x}, {y})"

    @staticmethod
    def erfc(x):
        return f"tl.math.erfc({x})"

    @staticmethod
    def erfinv(x):
        return f"tl.math.erfinv({x})"

    @staticmethod
    def hypot(x, y):
        return f"tl.math.hypot({x}, {y})"

    @staticmethod
    def log10(x):
        return f"tl.math.log10({x})"

    @staticmethod
    def nextafter(x, y):
        return f"tl.math.nextafter({x}, {y})"

    @staticmethod
    def logical_and(a, b):
        return f"{a} & {b}"

    @staticmethod
    def logical_not(a):
        return f"{a} == 0"

    @staticmethod
    def logical_or(a, b):
        return f"{a} | {b}"

    @staticmethod
    def logical_xor(a, b):
        return f"({a} ^ {b})"

    @staticmethod
    def bitwise_and(a, b):
        return f"{a} & {b}"

    @staticmethod
    def bitwise_not(a):
        return f"~{a}"

    @staticmethod
    def bitwise_or(a, b):
        return f"{a} | {b}"

    @staticmethod
    def bitwise_xor(a, b):
        return f"{a} ^ {b}"

    @staticmethod
    def bitwise_left_shift(a, b):
        return f"{a} << {b}"

    @staticmethod
    def bitwise_right_shift(a, b):
        return f"{a} >> {b}"

    @staticmethod
    def rand(seed, offset):
        offset = f"({offset}).to(tl.uint32)"
        return f"tl.rand({seed}, {offset})"

    @staticmethod
    def randn(seed, offset):
        offset = f"({offset}).to(tl.uint32)"
        return f"tl.randn({seed}, {offset})"

    @staticmethod
    def randint64(seed, offset, low, high):
        offset = f"({offset}).to(tl.uint32)"
        return f"triton_helpers.randint64({seed}, {offset}, {low}, {high})"

    @staticmethod
    def load_seed(name, offset):
        var = V.kernel.args.input(name)
        return (
            f"tl.load({var} + {V.kernel.args.seed_offset('load_seed_offset', offset)})"
        )

    @staticmethod
    def rsqrt(x):
        return f"tl.math.rsqrt({x})"

    @staticmethod
    def log1p(x):
        return f"tl.math.log1p({x})"

    @staticmethod
    def tan(x):
        return f"tl.math.tan({x})"

    @staticmethod
    def tanh(x):
        return f"tl.math.tanh({x})"

    @staticmethod
    def sigmoid(x):
        return f"tl.sigmoid({x})"

    @staticmethod
    def libdevice_sigmoid(x):
        return f"1/(1 + tl.math.exp(-({x})))"

    @staticmethod
    def signbit(x):
        # XX: This is wrong for the value -0.0 in floating point
        return f"tl.math.signbit({x}) if ({x}).dtype is tl.float32 else {x} < 0"

    @staticmethod
    def fmod(a, b):
        return f"tl.math.fmod({a}, {b})"

    @staticmethod
    def pow(a, b):
        return f"tl.math.pow({a}, {b})"

    @staticmethod
    def log(x):
        return f"tl.log({x})"

    @staticmethod
    def libdevice_log(x):
        return f"tl.math.log({x})"

    @staticmethod
    def isinf(x):
        return f"tl.math.isinf({x}).to(tl.int1)"

    @staticmethod
    def isnan(x):
        return f"tl.math.isnan({x}).to(tl.int1)"

    @staticmethod
    def round(x):
        return f"tl.math.nearbyint({x})"

    @staticmethod
    def floor(x):
        return f"tl.math.floor({x})"

    @staticmethod
    def floordiv(a, b):
        # See the comment in lowering.div_mode. a and b are integer type.
        # Similar to div_floor_kernel_cuda in pytorch core.
        # Notice that // in triton behaves as truncdiv instead of floordiv
        quot = f"{a} // {b}"
        rem = f"{a} % {b}"
        return f"tl.where(({a} < 0) != ({b} < 0), tl.where({rem} != 0, {quot} - 1, {quot}), {quot})"

    @staticmethod
    def sign(x):
        left = ops.where(ops.lt("0", x), 1, 0)
        right = ops.where(ops.lt(x, "0"), 1, 0)
        sub = ops.sub(left, right)
        return f"{sub}.to({x}.dtype)"

    @staticmethod
    def trunc(x):
        return f"tl.math.trunc({x})"

    @staticmethod
    def truncdiv(a, b):
        # See the comment in lowering.div_mode. a and b are integer type.
        # Notice that // in triton behaves as truncdiv instead of floordiv
        return f"{a} // {b}"

    @staticmethod
    def ceil(x):
        return f"tl.math.ceil({x})"


@dataclasses.dataclass
class IterationRanges:
    """
    Each range tree represents multiple sets of iteration indexing
    in a single tiled dimension in the output kernel.

    If you have two loops ranges one (4, 3, 2) and another (4, 6),
    then the range tree will be:
            4 (i0)
        3 (i1)  6 (i3)
        2 (i2)
    Where i0 is shared between both loops, but then the split into
    different indexing vars.  All loop ranges must iterate over
    the same number of elements.
    """

    def __init__(
        self,
        name: str,
        var_list: List[sympy.Symbol],
        var_ranges: Dict[sympy.Symbol, sympy.Expr],
        numel: sympy.Expr,
        prefix: str,
        *,
        kernel: "Kernel",
        divisor=sympy.Integer(1),
        length=sympy.Integer(1),
    ):
        super().__init__()
        self.name = name
        self.var_list = var_list
        self.var_ranges = var_ranges
        self.numel = numel
        self.prefix = prefix
        self.divisor = divisor
        self.length = length
        self.kernel = kernel

    def is_loop(self):
        return self.prefix == "r" and not self.kernel.persistent_reduction


class IterationRangesRoot(IterationRanges):
    def __init__(
        self,
        name: str,
        numel: sympy.Expr,
        prefix: str,
        index: int,
        kernel: "Kernel",
        pid_cache=None,
    ):
        if pid_cache is None:
            pid_cache = {}
        super().__init__(
            name=name,
            var_list=[],
            var_ranges={},
            numel=numel,
            prefix=prefix,
            kernel=kernel,
        )
        self.index = index
        # Store all the nodes in one flat list
        self.nodes: Dict[sympy.Expr, IterationRangesEntry] = {}
        # This is for re-ordering program ID in triton mm template
        # pid_cache["tl.program_id(0)"] = pid_m
        self.pid_cache: Dict[str, str] = pid_cache

    def cache_clear(self):
        for node in self.nodes.values():
            node.cache_clear()

    def lookup(self, divisor, length):
        """
        Lookup a given RangeTreeEntry, creating it if needed
        """
        if V.graph.sizevars.statically_known_equals(divisor * length, self.numel):
            expr = FloorDiv(sympy_symbol(f"{self.prefix}index"), divisor)
        else:
            expr = ModularIndexing(sympy_symbol(f"{self.prefix}index"), divisor, length)

        if expr not in self.nodes:
            node = IterationRangesEntry(
                f"{self.prefix}{next(V.kernel.iter_vars_count)}",
                divisor,
                length,
                expr,
                self,
            )
            V.kernel.range_tree_nodes[node.symbol()] = node
            self.var_list.append(node.symbol())
            self.var_ranges[node.symbol()] = length
            self.nodes[expr] = node
        return self.nodes[expr]

    def construct_entries(self, lengths: List[sympy.Expr]):
        divisor = sympy.Integer(1)
        itervars = []
        for length in reversed(lengths):
            itervars.append(self.lookup(divisor, length))
            divisor = divisor * length
        return list(reversed(itervars))

    def construct(self, lengths: List[sympy.Expr]):
        return [e.symbol() for e in self.construct_entries(lengths)]

    def vars_and_sizes(self, index: sympy.Expr):
        """Figure out vars from this tree used in index"""
        nodes = [V.kernel.range_tree_nodes.get(s) for s in index.free_symbols]
        nodes = [n for n in nodes if n and n.prefix == self.prefix]
        nodes.sort(key=lambda x: V.graph.sizevars.size_hint(x.divisor))
        divisor = sympy.Integer(1)
        index_vars = []
        sizes = []

        def add(node):
            nonlocal divisor
            index_vars.append(node.symbol())
            sizes.append(node.length)
            divisor = divisor * node.length

        for node in nodes:
            if not V.graph.sizevars.statically_known_equals(node.divisor, divisor):
                # fill in unused index var
                add(self.lookup(divisor, FloorDiv(node.divisor, divisor)))
                divisor = node.divisor
            add(node)
        if not V.graph.sizevars.statically_known_equals(self.numel, divisor):
            # fill in unused index var
            add(self.lookup(divisor, FloorDiv(self.numel, divisor)))

        return list(reversed(index_vars)), list(reversed(sizes))

    def ranges_code(self):
        size = self.kernel.indexing_size_str(self.index, self.prefix)
        index_dtype = self.kernel.index_dtype
        convert = f".to({index_dtype})" if index_dtype != "tl.int32" else ""
        return f"tl.arange(0, {self.prefix.upper()}BLOCK){size}{convert}"

    def scalar_code(self, value):
        index_dtype = self.kernel.index_dtype
        ndim = self.kernel.triton_tensor_ndim()
        size = [1] * ndim
        return f"tl.full({size}, {value}, {index_dtype})"

    def get_pid(self):
        key = f"tl.program_id({self.index})"
        pid = self.pid_cache.get(key, key)
        if self.kernel.index_dtype != "tl.int32":
            return f"{pid}.to({self.kernel.index_dtype})"
        return pid

    def codegen_header(self, code, no_x_dim=False):
        x = self.prefix
        if self.is_loop():
            code.writeline(f"{self.name} = {x}offset + {x}base")
        elif x == "r" and self.kernel.persistent_reduction:
            # no need to "roffset = "
            code.writeline(
                f"{self.name} = {self.ranges_code()}",
            )
        else:
            if not no_x_dim:
                line = f"{x}offset + {self.ranges_code()}"
            else:
                line = self.scalar_code(f"{x}offset")
            code.writelines(
                [
                    f"{x}offset = {self.get_pid()} * {x.upper()}BLOCK",
                    f"{self.name} = {line}",
                ]
            )
        code.writeline(f"{x}mask = {self.name} < {x}numel")


class IterationRangesEntry(IterationRanges):
    def __init__(
        self,
        name: str,
        divisor: sympy.Expr,
        length: sympy.Expr,
        expr: sympy.Expr,
        parent: IterationRanges,
    ):
        super().__init__(
            name=name,
            numel=parent.numel / length,
            var_list=parent.var_list,
            var_ranges=parent.var_ranges,
            prefix=parent.prefix,
            divisor=divisor,
            length=length,
            kernel=parent.kernel,
        )
        self.parent = parent
        self.codegen = functools.lru_cache(None)(self._codegen)
        self.expr = expr

    def set_name(self, name):
        self.codegen = lambda: name
        self.codegen.cache_clear = lambda: None
        self.name = name

    def cache_clear(self):
        self.codegen.cache_clear()

    def writeline(self, line):
        if self.is_loop():
            V.kernel.indexing_code.writeline(line)
        else:
            # lift non-reduction stores outside loop
            V.kernel.body.writeline(line)

    def _codegen(self):
        self.writeline(f"{self.name} = " + texpr(V.kernel.rename_indexing(self.expr)))
        return self.name

    def precomputed_args(self):
        # for dynamic shapes, find parts of indexing expressions that have to be precomputed
        precomputed_args = []
        if isinstance(self.expr, sympy.Symbol):
            return precomputed_args
        assert isinstance(self.expr, (FloorDiv, ModularIndexing)), type(self.expr)
        for arg in self.expr.args[1:]:
            if not isinstance(arg, (sympy.Integer, sympy.Symbol)):
                symbols = arg.free_symbols
                if len(symbols) > 0 and all(s.name.startswith("s") for s in symbols):
                    precomputed_args.append(arg)
        return precomputed_args

    def symbol(self):
        return sympy_symbol(self.name)

    def __hash__(self):
        return hash(self.name)

    def __eq__(self, other):
        return self.name == other.name


class TritonKernel(Kernel):
    overrides = TritonOverrides
    sexpr = pexpr

    def __init__(
        self,
        *groups,
        index_dtype,
        mutations=None,
        pid_cache=None,
        reduction_hint=ReductionHint.DEFAULT,
    ):
        if pid_cache is None:
            pid_cache = {}
        super().__init__()
        self.numels = [V.graph.sizevars.simplify(s) for s in groups]
        self.mutations = mutations
        self.range_trees = []
        self.range_tree_nodes = {}
        self.iter_vars_count = itertools.count()
        self.inside_reduction = self.numels[-1] != 1
        self._load_mask = None
        self.body = IndentedBuffer()
        self.indexing_code = IndentedBuffer()
        self.suffix = IndentedBuffer()
        self.outside_loop_vars = set()
        self.reduction_hint = reduction_hint
        self.index_dtype = index_dtype
        self.indirect_max_sizes_expr = {}  # Upper bounds for indirect_indexing
        self.indirect_max_sizes_printed = {}  # Upper bounds, printed as a string
        self.last_usage = set()

        self.persistent_reduction = self.should_use_persistent_reduction()
        self.no_x_dim = (
            self.reduction_hint == ReductionHint.INNER
            and self.persistent_reduction
            and len(self.numels) == 2
            and self.numels[-1] >= 256
        )
        self.initialize_range_tree(pid_cache)

        # A set of autotuning hints to pass as part of triton_meta
        self.autotune_hints: Set[AutotuneHint] = set()

        # define this in a closure to make cache local to object
        @functools.lru_cache(None)
        def simplify_indexing(index: sympy.Expr):
            index = V.graph.sizevars.simplify_with_ranges(index, self.var_ranges())
            for tree in self.range_trees:
                index = self.combine_contiguous_dims(index, tree)
            return index

        self.simplify_indexing = simplify_indexing

    def should_use_persistent_reduction(self):
        """
        Heuristic to set self.persistent_reduction and add guards
        if needed.
        """
        if not (self.inside_reduction and config.triton.persistent_reductions):
            return False
        threshold = {
            ReductionHint.INNER: 1024,
        }.get(self.reduction_hint, 64)
        last_numel = self.numels[-1]
        if not isinstance(last_numel, (int, sympy.Integer)):
            # Not static
            return False
        hint = V.graph.sizevars.size_hint(last_numel)
        if hint > threshold:
            return False
        # will need to recompile if we cross a larger power of 2 boundary
        V.graph.sizevars.guard_leq(self.numels[-1], next_power_of_2(hint))
        return True

    def set_last_usage(self, nodes):
        if not self.inside_reduction or self.persistent_reduction:
            return
        self.last_usage = set(
            itertools.chain.from_iterable(
                n.last_usage for n in nodes if n is not EnableReduction
            )
        )

    def initialize_range_tree(self, pid_cache):
        names = ["xindex", "yindex", "zindex"][: len(self.numels) - 1] + ["rindex"]
        for i in range(len(self.numels)):
            self.range_trees.append(
                IterationRangesRoot(
                    names[i], self.numels[i], names[i][0], i, self, pid_cache
                )
            )
        for tree in self.range_trees:
            # reduction indexing goes inside a loop
            if not tree.is_loop():
                tree.codegen_header(self.body, self.no_x_dim)
        if self.inside_reduction and self.range_trees[-1].is_loop():
            # workaround for this issue:
            # https://gist.github.com/jansel/6527126f781559095c5531f98a4235a7
            self.body.writeline(f"rbase = {self.range_trees[-1].ranges_code()}")

    def disable_reduction(self):
        @contextlib.contextmanager
        def ctx():
            if self.numels[-1] == 1:
                assert not self.inside_reduction
                yield
                return
            if not self.persistent_reduction:
                # calling codegen_body() will flush all the pending buffers
                # and write out a reduction loop
                self.codegen_body()
            self.inside_reduction = False
            try:
                yield
                if not self.persistent_reduction:
                    # flush out any code before opening the next loop
                    self.codegen_body()
            finally:
                self.inside_reduction = True

        return ctx()

    def set_ranges(self, *lengths):
        assert len(lengths) == len(self.range_trees)
        return [
            ranges.construct(length)
            for length, ranges in zip(lengths, self.range_trees)
        ]

    @staticmethod
    def _split_iteration_ranges(
        groups: List[sympy.Expr], lengths: List[List[sympy.Expr]]
    ):
        sv = V.graph.sizevars
        new_ranges = [[] for _ in groups]
        remaining = [sv.simplify(g) for g in groups]
        var_count = itertools.count()

        def add_range(i, expr):
            expr = sv.simplify(expr)
            if not sv.statically_known_multiple_of(remaining[i], expr):
                raise CantSplit()
            # guard on the last item out
            remaining[i] = FloorDiv(remaining[i], expr)
            new_ranges[i].append(expr)
            return next(var_count)

        def make_combined(size, idx1, idx2):
            def getter(flat_vars):
                return size * flat_vars[idx1] + flat_vars[idx2]

            return getter

        return_getters_groups = []
        current_group = 0
        for length_group in lengths:
            return_getters = []
            for size in length_group:
                if sv.statically_known_equals(size, 1):
                    return_getters.append(lambda _: sympy.Integer(0))
                    continue

                while (
                    current_group < len(remaining)
                    and sv.size_hint(remaining[current_group]) == 1
                ):
                    # scroll to next group with remaining elements
                    current_group += 1

                if sv.size_hint(size) > sv.size_hint(remaining[current_group]):
                    # need to break size in two
                    if not sv.statically_known_multiple_of(
                        size, remaining[current_group]
                    ):
                        raise CantSplit()
                    size1 = remaining[current_group]
                    size2 = FloorDiv(size, remaining[current_group])
                    return_getters.append(
                        make_combined(
                            size2,
                            add_range(current_group, size1),
                            add_range(current_group + 1, size2),
                        )
                    )
                else:
                    return_getters.append(
                        operator.itemgetter(add_range(current_group, size))
                    )
            return_getters_groups.append(return_getters)

        assert all(
            V.graph.sizevars.size_hint(s) == 1 for s in remaining
        ), f"failed to set ranges {remaining} {lengths}"

        return new_ranges, return_getters_groups

    @classmethod
    def is_compatible(cls, groups: List[sympy.Expr], lengths: List[List[sympy.Expr]]):
        try:
            cls._split_iteration_ranges(groups, lengths)
            return True
        except CantSplit:
            return False

    def split_and_set_ranges(self, lengths: List[List[sympy.Expr]]):
        """
        We may want to fuse `for i0 in s0*s1` into a tiled kernel with groups (s0, s1).

        To do this we need to split up the iteration space of i0 into something like:
            for i1 in s0:
              for i2 in s1:
                i0 = i1*s1 + i2
                ....

        This function matches and resplits lengths to the groups of
        this kernel to enable tiled + non-tiled fusions.
        """
        groups = [rt.numel for rt in self.range_trees]
        if not self.inside_reduction:
            groups[-1] = sympy.Integer(1)

        if len(lengths) == len(self.range_trees) and all(
            V.graph.sizevars.simplify(sympy_product(x) - g) == 0
            for x, g in zip(lengths, groups)
        ):
            return self.set_ranges(*lengths)

        new_ranges, return_getters_groups = self._split_iteration_ranges(
            groups, lengths
        )
        itervars = list(itertools.chain(*self.set_ranges(*new_ranges)))
        return [[fn(itervars) for fn in fns] for fns in return_getters_groups]

    def is_indirect_indexing(self, index: sympy.Expr):
        # tmpX  means indirect indexing
        return free_symbol_startswith(index, "tmp")

    def is_broadcasted(self, index: sympy.Expr):
        # Note. This may not be correct when there is indirect indexing
        if self.is_indirect_indexing(index):
            return False

        index_numels = [1] * len(self.numels)
        for symbol in index.free_symbols:
            if symbol not in self.range_tree_nodes:
                # Non-iterated variables, e.g. strides
                continue
            entry = self.range_tree_nodes[symbol]
            index_numels[entry.parent.index] *= entry.length

        # If the index variables only iterate over a subset of the kernel
        # numels, then it must be broadcasted.
        simplify = V.graph.sizevars.simplify
        return any(
            simplify(idx_range) != simplify(iter_range)
            for idx_range, iter_range in zip(index_numels, self.numels)
        )

    def combine_contiguous_dims(self, index: sympy.Expr, tree: IterationRangesRoot):
        """
        More aggressive simplification to merge contiguous dims
        """
        if isinstance(index, (sympy.Integer, sympy.Symbol)):
            return index
        index_vars, sizes = tree.vars_and_sizes(index)
        if len(sizes) <= 1:
            return index
        new_sizes, reindex, prune = V.graph.sizevars._simplify_loops(
            index_vars, sizes, index_prevent_reordering([index], index_vars, sizes)
        )
        if new_sizes == sizes:
            return index
        new_index_vars = tree.construct(new_sizes)
        new_index = sympy_subs(index, dict(zip(index_vars, reindex(new_index_vars))))
        return new_index

    def index_to_str(self, index: sympy.Expr) -> str:
        """
        Convert an index expr to a string that can be used in triton code.
        e.g. a sympy expression "s2" may actually appear as "ks1" in the triton kernel.

        Index expressions often need to be passed in as arguments to the triton kernel.
        Rename_indexing and codegen_indexing keep track of the needed indices and add
        new parameters to the function signature.
        """
        return texpr(self.rename_indexing(self.codegen_indexing(index)))

    def indexing(
        self,
        index: sympy.Expr,
        *,
        copy_shape=None,
        dense_indexing=False,
        override_mask=None,
    ):
        """
        Compute the index and mask to pass to tl.load() or tl.store()
        """
        index = self.simplify_indexing(index)
        index = sympy_subs(index, V.graph.sizevars.precomputed_replacements)
        # if simple replacements didn't get rid of floor/ceil, try full subs
        if len(index.atoms(sympy.floor)) or len(index.atoms(sympy.ceiling)):
            index = index.subs(V.graph.sizevars.precomputed_replacements)
        # last resort, if no range vars are in the expr, hoist it
        # TODO instead of trying to blindly find complicated exprs, we should hoist the
        # inputs/outputs sizes and strides, but at the time indexing is generated
        # kernel inputs and outputs are not set yet, we'd need a deeper refactor
        # to do it this way

        if len(index.atoms(sympy.ceiling)):
            for a in index.atoms(sympy.ceiling):
                # for nested exprs, atoms yields top level first (?)
                # so if everything goes fine, lower level replacements will come up empty
                symbols = a.free_symbols
                if len(symbols) > 0 and all(
                    s.name.startswith("s") or s.name.startswith("ps") for s in symbols
                ):
                    replacements = {a: V.graph.sizevars.lookup_precomputed_size(a)}
                    index = sympy_subs(index, replacements)

        index_vars = index.free_symbols
        index_str = self.index_to_str(index)

        mask_vars: Set[str] = set()
        for var in index_vars:
            if override_mask:
                pass
            elif var.name.startswith("tmp"):
                # indirect indexing
                cse_var = self.cse.varname_map[var.name]
                mask_vars.update(cse_var.mask_vars)
            elif var.name.startswith(("s", "ps")):
                pass
            else:
                # var is one of xN, yN or rN
                assert var.name[0] in "xyr", var.name
                mask_vars.add(f"{var.name[0]}mask")

        need_dense = (
            config.triton.dense_indexing
            or dense_indexing
            or self._load_mask is not None
        ) and index != 0

        have_dense = True
        have_loop_vars = False
        dense_mask_vars = set()

        for tree in self.range_trees:
            if tree.prefix == "r" and not self.inside_reduction:
                continue
            if index_vars.intersection(tree.var_list):
                have_loop_vars = True
            else:
                have_dense = False
            dense_mask_vars.add(f"{tree.prefix}mask")

        expand_str = None

        if isinstance(index, sympy.Integer):
            expand_str = f"{copy_shape}.shape" if copy_shape else self.dense_size_str()
            index_str = f"tl.full({expand_str}, {index_str}, tl.int32)"
            return index_str, set(), "None", expand_str

        if need_dense and not have_dense:
            expand_str = f"{copy_shape}.shape" if copy_shape else self.dense_size_str()
            index_str = f"tl.broadcast_to({index_str}, {expand_str})"
            mask_vars = dense_mask_vars
        elif not have_loop_vars and copy_shape:
            index_str = f"tl.broadcast_to({index_str}, {copy_shape}.shape)"
            mask_vars = dense_mask_vars

        if override_mask:
            mask_vars = {override_mask}

        if self._load_mask:
            mask_vars.add(self._load_mask)

        self.filter_masks(mask_vars)

        mask_str = " & ".join(sorted(map(str, mask_vars))) if mask_vars else "None"
        return index_str, mask_vars, mask_str, expand_str

    def filter_masks(self, mask_vars):
        for tree in self.range_trees:
            # Masks are superfluous if we only have one element
            if V.graph.sizevars.statically_known_equals(tree.numel, 1):
                mask_vars.discard(f"{tree.prefix}mask")
                continue
            # Masks are superfluous if numel is a multiple of BLOCK
            # (We use the fact that BLOCK is required by triton to be a power of 2)
            if tree.prefix.upper() not in config.triton.max_block:
                continue
            max_block = config.triton.max_block[tree.prefix.upper()]
            # Optional optimization: if block divides numel exactly, we will
            # never need to do a masked load to handle stragglers at the end.
            # It's faster to avoid masking at all.  But it is sound to always
            # mask.
            if V.graph.sizevars.statically_known_multiple_of(tree.numel, max_block):
                mask_vars.discard(f"{tree.prefix}mask")

    def var_ranges(self):
        return dict(
            itertools.chain.from_iterable(
                tree.var_ranges.items() for tree in self.range_trees
            )
        )

    def codegen_indexing(self, expr: sympy.Expr):
        expr = V.graph.sizevars.simplify_with_ranges(expr, self.var_ranges())
        for sym in sorted(expr.free_symbols, key=str):
            if sym in self.range_tree_nodes:
                # if indexing expression is complicated, we precompute it on the host side
                # and send the result as a kernel argument
                replacements = {}
                for ps in self.range_tree_nodes[sym].precomputed_args():
                    replacements[ps] = V.graph.sizevars.lookup_precomputed_size(ps)
                if len(replacements) > 0:
                    self.range_tree_nodes[sym].expr = sympy_subs(
                        self.range_tree_nodes[sym].expr, replacements
                    )
                self.range_tree_nodes[sym].codegen()
        return expr

    @contextlib.contextmanager
    def mask_loads(self, mask):
        """Context manager to add an additional mask to tl.load/store"""
        prior = self._load_mask
        if prior:
            mask = self.cse.generate(self.compute, f"{mask} & {prior}")

        self._load_mask = mask
        try:
            # TODO(jansel): do we need a reshape here?
            yield mask
        finally:
            self._load_mask = prior

    def indirect_indexing(self, var, size, check=True):
        class IndirectAssertLine(DeferredLineBase):
            def __init__(self, line, var, mask, size_map):
                self.var = var
                self.mask = mask
                self.line = line
                self.size_map = size_map

            def __call__(self):
                # The conditions need to be in parens because of Python's operator precedence.
                # It'd be less # error-prone to use and/or/not, which is suported by triton
                size = self.size_map[(self.var, self.mask)]
                cond = f"(0 <= {self.var}) & ({self.var} < {size})"
                cond_print = f"0 <= {self.var} < {size}"
                if self.mask:
                    cond = f"({cond}) | ~{self.mask}"
                return self.line.format(cond=cond, cond_print=cond_print)

            def _new_line(self, line):
                return IndirectAssertLine(line, self.var, self.mask, self.size_map)

        generate_assert = (
            (check or config.debug_index_asserts)
            and config.triton.assert_indirect_indexing
            and torch.version.hip is None
        )
        if generate_assert:
            mask_vars = set(var.mask_vars)
            if self._load_mask:
                mask_vars.add(self._load_mask)

            mask = ""
            if mask_vars:
                mask = (
                    f"{list(mask_vars)[0]}"
                    if len(mask_vars) == 1
                    else f"({' & '.join(str(v) for v in mask_vars)})"
                )

            # tl.device_assert doesn't work for constexpr values, and we can't
            # tell from here if a var is constexpr or not, so promote everything
            var_str = str(
                self.cse.generate(
                    self.compute, f"triton_helpers.promote_to_tensor({var})"
                )
            )

            # An assertion line may have been written already, if so just
            # update the max size.
            map_key = (var_str, mask)
            existing_size = self.indirect_max_sizes_expr.get(map_key)
            if existing_size is not None:
                size = sympy.Min(size, existing_size)
            else:
                line = 'tl.device_assert({cond}, "index out of bounds: {cond_print}")'
                self.compute.writeline(
                    IndirectAssertLine(
                        line, var_str, mask, self.indirect_max_sizes_printed
                    )
                )

            self.indirect_max_sizes_expr[map_key] = size
            self.indirect_max_sizes_printed[map_key] = self.index_to_str(size)

        return sympy_symbol(str(var))

    def load(self, name: str, index: sympy.Expr):
        var = self.args.input(name)
        indirect_indexing = self.is_indirect_indexing(index)
        original_index = index
        index, mask_vars, mask, expand_str = self.indexing(index)

        # Keep the variable in cache if were going to reuse it. Equiv., if any of the following hold
        #  1) We are doing broadcasting
        #  2) It will be used later and it won't be CSE'd. Equiv., if all the following hold
        #   2.1) We are in a reduction loop
        #   2.2) Its not its last use
        #   2.3) This load will not be lifted to the body
        if self.is_broadcasted(original_index):
            ep = ", eviction_policy='evict_last'"
        elif self.inside_reduction and not self.persistent_reduction:
            if name in self.args.inplace_buffers:
                names = set(self.args.inplace_buffers[name].other_names)
            else:
                names = {name}
            last_use = len(names & self.last_usage) > 0
            evict_last = not last_use and ("rmask" in mask or indirect_indexing)
            ep = ", eviction_policy='evict_last'" if evict_last else ""
        else:
            ep = ""
        # "other" below is a workaround for https://github.com/openai/triton/issues/737
        # for bool, even though it's likely subject to the same bug, setting `other` leads
        # to LLVM errors so we are skipping it for now
        if ("tmp" in mask or "rmask" in mask) and V.graph.get_dtype(name) != torch.bool:
            other = ", other=0"
        else:
            other = ""

        append_broadcast = None
        if V.graph.is_unspec_arg(name):
            line = var
        else:
            if isinstance(original_index, sympy.Integer):
                line = f"tl.load({var} + ({original_index}))"
                append_broadcast = expand_str
            else:
                line = f"tl.load({var} + ({index}), {mask}{ep}{other})"
            if V.graph.get_dtype(name) in (torch.float16, torch.bfloat16):
                line += ".to(tl.float32)"

        if "tmp" in mask:
            # Masked loads must come after the mask is computed
            load_buffer = self.compute
        elif (
            self.inside_reduction
            and not self.persistent_reduction
            and "rmask" not in mask
            and not indirect_indexing
        ):
            # can lift a common load outside of reduction loop
            # One exception is when this is an indirect_load.
            load_buffer = self.body
        else:
            load_buffer = self.loads

        result_var = self.cse.generate(load_buffer, line)
        result_var.mask_vars = mask_vars

        if append_broadcast:
            line = f"tl.broadcast_to({result_var}, {append_broadcast})"
            result_var = self.cse.generate(load_buffer, line)

        if not self.inside_reduction or "rmask" not in mask:
            self.outside_loop_vars.add(result_var)

        return result_var

    def store(self, name, index, value, mode=None):
        var = self.args.output(name)
        indirect_indexing = self.is_indirect_indexing(index)
        original_index = index
        index, mask_vars, mask, expand_str = self.indexing(index, dense_indexing=True)

        # Guard against write-after-read corruption in triton.
        # See # https://github.com/openai/triton/issues/1615
        # This triton bug means that a load which is broadcasted over multiple
        # warps may see the result of a store that happens later in the triton
        # program. The workaround is to add a barrier before storing, which
        # enforces that all warps have already read the data.
        is_inplace = name in self.args.inplace_buffers
        is_broadcasted = self.is_broadcasted(original_index)
        if is_inplace and is_broadcasted:
            self.stores.writeline(DeferredLine(name, "tl.debug_barrier()"))

        if mode is None:
            line = f"tl.store({var} + ({index}), {value}, {mask})"
        elif mode == "atomic_add":
            line = f"tl.atomic_add({var} + ({index}), {value}, {mask})"
        else:
            raise NotImplementedError(f"store mode={mode}")
        self.stores.writeline(DeferredLine(name, line))
        if not self.inside_reduction:
            self.outside_loop_vars.add(value)

    def bucketize(
        self,
        values: CSEVariable,
        offsets_name: str,
        offsets_size: sympy.Expr,
        indexing_dtype: torch.dtype,
        right: bool,
    ):
        """
        See [Note: Inductor bucketize op]
        """

        # Triton performance for bucketize_binary_search is much better when the number
        # of threads equals the number of elements.
        # If we're trying to use a bucketize kernel, we should make sure that an
        # autotuning config with num_elements_per_warp=32 exists.
        self.autotune_hints.add(AutotuneHint.ELEMENTS_PER_WARP_32)

        offsets_ptr = self.args.input(offsets_name)
        block_size = self.dense_size_str()
        offsets_size_str = self.index_to_str(offsets_size)

        if indexing_dtype == torch.int32:
            triton_dtype = "tl.int32"
        elif indexing_dtype == torch.int64:
            triton_dtype = "tl.int64"
        else:
            raise NotImplementedError(
                "Bucketize only supports indexing with int32 and int64"
            )

        result = self.cse.generate(
            self.compute,
            f"triton_helpers.bucketize_binary_search({values}, {offsets_ptr}, {triton_dtype}, {right}, {offsets_size_str}, {block_size})",  # noqa: B950 line too long
        )

        return result

    def reduction_resize(self, value):
        ndims = self.triton_tensor_ndim()
        if ndims == 1:
            return f"triton_helpers.promote_to_tensor({value})"

        sizes = [":"] * ndims
        sizes[-1] = "None"
        return f"{value}[{', '.join(sizes)}]"

    def reduction(self, name, dtype, src_dtype, reduction_type, index, value):
        assert self.inside_reduction
        default = triton_constant(ir.Reduction.default_value(reduction_type, src_dtype))
        masks = {f"{tree.prefix}mask" for tree in self.range_trees}
        self.filter_masks(masks)
        masks = sorted(masks)
        if self._load_mask:
            masks.append(self._load_mask)
        reduction_range_prefix = self.range_trees[-1].prefix
        reduction_sizes = ["None" for _ in self.range_trees]
        reduction_sizes[-1] = ":"

        def final_reduction(value):
            use_helper = reduction_type in {"any", "max", "min", "prod"}
            module = "triton_helpers" if use_helper else "tl"
            if reduction_type in {"max", "min"}:
                return self.reduction_resize(
                    f"{module}.{reduction_type}2({value}, {dim})"
                )
            return self.reduction_resize(f"{module}.{reduction_type}({value}, {dim})")

        def final_argreduce(buffer, result_var, value, index):
            buffer.splice(
                f"""\
                _, {result_var}_tmp = triton_helpers.{root_op}_with_index({value}, {index}, {dim})
                {result_var} = {self.reduction_resize(f'{result_var}_tmp')}
                """
            )

        dim = len(self.range_trees) - 1 - int(bool(self.no_x_dim))
        result_var = self.cse.newvar()
        result_var.mask_vars = {var for var in masks if var[0] != "r"}
        cond = " & ".join(masks)

        if self.persistent_reduction:
            masked_value = self.cse.generate(
                self.compute, f"tl.where({cond}, {value}, {default})"
            )
            if reduction_type in {"argmax", "argmin"}:
                accumulator_index = self.cse.generate(
                    self.compute,
                    f"tl.broadcast_to({reduction_range_prefix}index, {masked_value}.shape)",
                )
                result_var = self.cse.newvar()
                root_op = {"argmax": "max", "argmin": "min"}[reduction_type]
                final_argreduce(
                    self.compute, result_var, masked_value, accumulator_index
                )
            else:
                result_var = self.cse.generate(
                    self.compute, final_reduction(masked_value)
                )
        elif (src_dtype, reduction_type, value) not in self.cse.reduction_cache:
            self.cse.reduction_cache[(src_dtype, reduction_type, value)] = result_var
            accumulator = f"_{result_var}"
            self.body.writeline(
                f"{accumulator} = tl.full({self.dense_size_str()}, {default}, {triton_acc_type(src_dtype)})"
            )

            if reduction_type in {"argmax", "argmin"}:
                accumulator_index = f"_{result_var}_index"
                long_max = torch.iinfo(torch.int64).max
                self.body.writeline(
                    f"{accumulator_index} = tl.full({self.dense_size_str()}, {long_max}, tl.int64)"
                )
                root_op = {"argmax": "max", "argmin": "min"}[reduction_type]

                self.compute.splice(
                    f"""\
                {accumulator}_next, {accumulator_index}_next = triton_helpers.{root_op}imum_with_index(
                    {accumulator}, {accumulator_index}, {value}, {reduction_range_prefix}index
                )
                {accumulator} = tl.where({cond}, {accumulator}_next, {accumulator})
                {accumulator_index} = tl.where({cond}, {accumulator_index}_next, {accumulator_index})
                """
                )
                final_argreduce(self.suffix, result_var, accumulator, accumulator_index)
            else:
                combine_fn = ir.get_reduction_combine_fn(reduction_type, src_dtype)
                updated = combine_fn(accumulator, value)
                self.compute.writeline(
                    f"{accumulator} = tl.where({cond}, {updated}, {accumulator})"
                )

                if src_dtype == torch.bool:
                    # This is only really used for aten.any. It changes the
                    # final reduction of a non-persistent reduction from
                    #     tmp5 = triton_helpers.max(_tmp5, 1)[:, None]
                    # to
                    #     tmp5 = triton_helpers.max(_tmp5.to(tl.int8), 1)[:, None].to(tl.int1)
                    # which is needed because tl.reduce doesn't support tl.int1
                    accumulator = f"{accumulator}.to(tl.int8)"
                    result_type = triton_compute_type(dtype)
                    self.suffix.writeline(
                        f"{result_var} = {final_reduction(accumulator)}.to({result_type})"
                    )
                else:
                    self.suffix.writeline(
                        f"{result_var} = {final_reduction(accumulator)}"
                    )
        else:
            var_name = self.cse.reduction_cache[(src_dtype, reduction_type, value)]
            self.suffix.writeline(f"{result_var} = {var_name}")
            result_var.mask_vars = var_name.mask_vars
        self.inside_reduction = False
        index, mask_vars, mask, _ = self.indexing(index)
        assert "rmask" not in index
        self.inside_reduction = True
        self.outside_loop_vars.add(result_var)
        self.cse.store_cache[name] = result_var
        if name not in V.graph.removed_buffers:
            var = self.args.output(name)
            self.suffix.writeline(
                DeferredLine(name, f"tl.store({var} + {index}, {result_var}, {mask})")
            )

    def codegen_body(self):
        """
        Concat output code from index_code, loads, compute, stores,
        suffix into self.body.

        For pointwise kernels, this is called just once at the end.

        For reduction kernels, this generates a loop over the reduction
        axis.
        """
        if not (
            self.indexing_code
            or self.loads
            or self.stores
            or self.compute
            or self.suffix
        ):
            return

        if self.inside_reduction and not self.persistent_reduction:
            self.body.writeline("for roffset in range(0, rnumel, RBLOCK):")
            with self.body.indent():
                # last range tree is always reduction
                self.range_trees[-1].codegen_header(self.body)
                self.body.splice(self.indexing_code)
                self.body.splice(self.loads)
                self.body.splice(self.compute)
                self.body.splice(self.stores)

            # invalidate any caches that came from inside the reduction loop
            self.cse.invalidate(self.outside_loop_vars)
            self.range_trees[-1].cache_clear()
        else:
            self.body.splice(self.indexing_code)
            self.body.splice(self.loads)
            self.body.splice(self.compute)
            self.body.splice(self.stores)
        self.body.splice(self.suffix)
        self.indexing_code.clear()
        self.loads.clear()
        self.compute.clear()
        self.stores.clear()
        self.suffix.clear()

    def codegen_kernel_benchmark(self):
        result = IndentedBuffer()
        argdefs, call_args, signature = self.args.python_argdefs()

        result.writelines(["", "", "def get_args():"])
        with result.indent():
            name_cnt = itertools.count()
            var_names = []
            for arg_name, arg_sig in zip(call_args, signature):
                var_name = f"arg_{next(name_cnt)}"
                buf = V.graph.get_buffer(arg_name)
                if buf:
                    result.writeline(
                        f"{var_name} = rand_strided({V.graph.sizevars.size_hints(buf.get_size())}, {V.graph.sizevars.size_hints(buf.get_stride())}, device='{buf.get_device()}', dtype={buf.get_dtype()})"  # noqa: B950 line too long
                    )
                elif arg_name in V.graph.constants:
                    # note that random seed is put in V.graph.constants
                    const_tensor = V.graph.constants[arg_name]
                    result.writeline(
                        f"{var_name} = rand_strided({V.graph.sizevars.size_hints(const_tensor.size())}, {V.graph.sizevars.size_hints(const_tensor.stride())}, device='{const_tensor.device}', dtype={const_tensor.dtype})"  # noqa: B950 line too long
                    )
                elif isinstance(arg_sig, SizeArg):
                    symval_hint = V.graph.sizevars.size_hint(arg_sig.expr)
                    result.writeline(f"{var_name} = {symval_hint}")
                else:
                    raise KeyError(
                        f"Don't find the buffer or const tensor for {arg_name}"
                    )
                var_names.append(var_name)
            result.writeline(f"return {', '.join(var_names)},")

        result.writelines(["\n", "\n", "def call(args):"])
        grid = []
        extra_args = []
        extra_args_str = None
        index = V.graph.scheduler.current_device.index
        with result.indent():
            result.writeline(f"with torch.cuda._DeviceGuard({index}):")
            with result.indent():
                result.writeline(
                    f"torch.cuda.set_device({index})"
                )  # no-op to ensure context
                for tree in self.range_trees:
                    expr = pexpr(V.graph.sizevars.size_hint(tree.numel))
                    if tree.prefix != "r" or self.inside_reduction:
                        extra_args.append(expr)
                    if tree.prefix != "r":
                        grid.append(expr)

                stream_name = f"stream{index}"
                result.writeline(f"{stream_name} = get_cuda_stream({index})")
                extra_args_str = ", ".join(map(str, extra_args)) + ", "
                result.writeline(
                    f"KERNEL_NAME.run(*args, {extra_args_str}grid=grid({', '.join(grid)}), stream={stream_name})"
                )

        # benchmark all configs
        result.writelines(["\n", "\n", "def benchmark_all_configs(args):"])
        with result.indent():
            result.writeline(f"with torch.cuda._DeviceGuard({index}):")
            with result.indent():
                result.writeline(
                    f"torch.cuda.set_device({index})"
                )  # no-op to ensure context
                result.writeline(
                    f"return KERNEL_NAME.benchmark_all_configs(*args, {extra_args_str}grid=grid({', '.join(grid)}))"
                )

        ninplace_args = len(unique(self.args.inplace_buffers.values()))
        result.writelines(["\n", "\n", "if __name__ == '__main__':"])
        with result.indent():
            result.writeline("from torch._inductor.utils import get_num_bytes")
            result.writeline("from triton.testing import do_bench")
            result.writeline("")

            result.writeline("args = get_args()")
            result.writeline(
                "ms = do_bench(lambda: call(args), rep=40, fast_flush=True)"
            )
            result.writeline(
                f"num_gb = get_num_bytes(*args, num_in_out_args={ninplace_args}) / 1e9"
            )
            result.writeline("gb_per_s = num_gb / (ms / 1e3)")
            result.writeline(
                'print(f"{ms:.3f}ms    {num_gb:.3f}GB    {gb_per_s:.2f}GB/s")'
            )

        return result

    def codegen_kernel(self, name=None):
        from triton import next_power_of_2

        code = IndentedBuffer()

        size_hints = [
            next_power_of_2(V.graph.sizevars.size_hint(numel)) for numel in self.numels
        ]
        if self.persistent_reduction:
            assert self.inside_reduction
            heuristics = "persistent_reduction"
        elif self.inside_reduction:
            heuristics = "reduction"
        else:
            size_hints.pop()
            heuristics = "pointwise"

        if name is None:
            code.splice(
                f"""
                    import triton
                    import triton.language as tl
                    from torch._inductor.ir import ReductionHint
                    from torch._inductor.ir import TileHint
                    from torch._inductor.triton_heuristics import AutotuneHint, {heuristics}
                    from torch._inductor.utils import instance_descriptor
                    from torch._inductor import triton_helpers
                """
            )
            if config.benchmark_kernel:
                code.splice(
                    """
                        from torch._dynamo.testing import rand_strided
                        from torch._C import _cuda_getCurrentRawStream as get_cuda_stream
                        import torch
                        from torch._inductor.triton_heuristics import grid
                    """
                )

        argdefs, _, signature = self.args.python_argdefs()
        # maps actual expression to SizeArg if its in sizevars replacements
        for i, arg in enumerate(signature):
            if (
                isinstance(arg, SizeArg)
                and arg.expr in V.graph.sizevars.inv_precomputed_replacements
            ):
                signature[i] = SizeArg(
                    arg.name, V.graph.sizevars.inv_precomputed_replacements[arg.expr]
                )

        mutated_args = set()
        for mutation in self.mutations:
            if mutation in self.args.input_buffers:
                mutated_args.add(self.args.input_buffers[mutation])
            if (
                mutation in self.args.inplace_buffers
                and mutation not in V.graph.removed_buffers
            ):
                mutated_args.add(self.args.inplace_buffers[mutation].inner_name)
            if mutation in self.args.output_buffers:
                mutated_args.add(self.args.output_buffers[mutation])
        mutated_args = sorted(mutated_args)

        triton_meta = {
            "signature": dict(enumerate(map(signature_of, signature))),
            "device": V.graph.scheduler.current_device.index,
            "constants": {},
            "mutated_arg_names": mutated_args,
            "autotune_hints": set(self.autotune_hints),
        }

        for tree in self.range_trees:
            if tree.prefix != "r" or self.inside_reduction:
                sizearg = SizeArg(f"{tree.prefix}numel", tree.numel)
                signature.append(sizearg)
                triton_meta["signature"][len(argdefs)] = signature_of(sizearg)
                argdefs.append(f"{tree.prefix}numel")
                # constexpr version causes issues, see
                # https://github.com/pytorch/torchdynamo/pull/1362
                # triton_meta["constants"][len(argdefs)] = V.graph.sizevars.size_hint(
                #     tree.numel
                # )
                # argdefs.append(f"{tree.prefix}numel: tl.constexpr")
        triton_meta["configs"] = [config_of(signature)]

        for tree in self.range_trees:
            if tree.prefix == "r" and (
                not self.inside_reduction or self.persistent_reduction
            ):
                continue
            if tree.prefix == "x" and self.no_x_dim:
                continue
            argdefs.append(f"{tree.prefix.upper()}BLOCK : tl.constexpr")

        if self.inside_reduction:
            reduction_hint = self.reduction_hint
            heuristics_line = f"""
                @{heuristics}(
                    size_hints={size_hints!r},
                    reduction_hint={reduction_hint},
                    filename=__file__,
                    meta={triton_meta!r}
                )
                @triton.jit
            """
        else:
            tile_hint = ""
            if len(size_hints) == 2:
                if len(signature) == 4:  # input, output and 2 args
                    tile_hint = "tile_hint=TileHint.SQUARE,"
                else:
                    tile_hint = "tile_hint=TileHint.DEFAULT,"
            heuristics_line = f"""
                @{heuristics}(size_hints={size_hints!r}, {tile_hint}filename=__file__, meta={triton_meta!r})
                @triton.jit
            """
        code.splice(heuristics_line)
        code.writeline(f"def {name or 'KERNEL_NAME'}({', '.join(argdefs)}):")
        self.codegen_body()
        with code.indent():
            self.codegen_static_numels(code)
            for old, new in self.args.aliases():
                code.writeline(f"{old} = {new}")
            code.splice(self.body)

        if config.benchmark_kernel:
            code.splice(self.codegen_kernel_benchmark())

        if name is not None:
            return code.getvalue()

        return code.getvalue()

    def codegen_static_numels(self, code):
        """
        We get a small speedup from hard coding numels if they are static.

        This code stomps on the passed-in values by writing an constant to the top of the kernel.

        In a kernel like:
        def KERNEL_NAME(in_ptr0, in_ptr1, out_ptr2, xnumel, rnumel, XBLOCK : tl.constexpr, RBLOCK : tl.constexpr):

        We would add
        xnumel = 4096
        rnumel = 768

        After the signature, before the kernel code, if we decided to make these static. As its hardcoded, it becomes
        a better signal to triton on how to unroll and do some static indexing. So, it's not so much that downstream
        knows that its a static numel, as that you just plop a constant into the kernel.
        """
        for tree in self.range_trees:
            if tree.prefix != "r" or self.inside_reduction:
                simplified_tree_numel = V.graph.sizevars.simplify(tree.numel)
                if isinstance(simplified_tree_numel, (sympy.Integer, int)):
                    code.writeline(f"{tree.prefix}numel = {int(simplified_tree_numel)}")

            if tree.prefix == "r" and self.persistent_reduction:
                simplified_tree_numel = V.graph.sizevars.simplify(tree.numel)
                if isinstance(simplified_tree_numel, (sympy.Integer, int)):
                    val = int(simplified_tree_numel)
                else:
                    continue
                val = next_power_of_2(val)
                code.writeline(f"RBLOCK: tl.constexpr = {val}")

            if tree.prefix == "x" and self.no_x_dim:
                code.writeline("XBLOCK: tl.constexpr = 1")

    def triton_tensor_ndim(self):
        no_x_dim = int(bool(self.no_x_dim))
        no_r_dim = self.numels[-1] == 1
        return len(self.range_trees) - no_x_dim - no_r_dim

    def indexing_size_str(self, i=None, x=None):
        # no_x_dim is sympy.logic.boolalg.BooleanTrue
        no_x_dim = int(bool(self.no_x_dim))
        sizes = ["None"] * self.triton_tensor_ndim()
        if i is not None:
            idx = i - no_x_dim
            sizes[idx] = ":"
        return f"[{', '.join(sizes)}]"

    def dense_size_str(self):
        sizes = []
        for tree in self.range_trees:
            if self.no_x_dim and tree.prefix == "x":
                continue
            if tree.prefix != "r" or self.inside_reduction:
                sizes.append(f"{tree.prefix.upper()}BLOCK")
            elif tree.prefix == "r" and tree.numel != 1:
                sizes.append("1")
        return f"[{', '.join(sizes)}]"

    def call_kernel(self, name: str):
        wrapper = V.graph.wrapper_code
        _, call_args, _ = self.args.python_argdefs()
        # dynamo wraps unspec variable as 0d CPU tensor, need convert to scalar
        for i in range(len(call_args)):
            if V.graph.is_unspec_arg(call_args[i]):
                call_args[i] = call_args[i] + ".item()"
        grid = []
        # TODO(jansel): if there are constants, we shouldn't bother passing them as args
        for tree in self.range_trees:
            if isinstance(tree.numel, (sympy.Integer, sympy.Symbol)):
                expr = tree.numel
            else:
                expr = wrapper.generate_numel_expr(name, tree)

            if tree.prefix != "r" or self.inside_reduction:
                call_args.append(expr)
            if tree.prefix != "r":
                grid.append(expr)

        wrapper.generate_kernel_call(
            name,
            call_args,
            grid,
            V.graph.scheduler.current_device.index,
        )

    def warn_mix_layout(self, kernel_name):
        """
        Print message if the kernel have mixed layout inputs.
        Only care about 4D tensor for now.
        """
        if (
            len(self.args.input_buffers) == 1
            and len(self.args.output_buffers) == 1
            and len(self.args.inplace_buffers) == 0
        ):
            # even if input buffer and output buffer have different layout,
            # this can be a layout conversion kernel. No need to warn for
            # the mix layouts.
            return

        argdefs, call_args, signature = self.args.python_argdefs()
        uniform_stride_order = None
        for arg_name in call_args:
            buf = V.graph.get_buffer(arg_name)
            if buf and len(buf.layout.size) == 4:
                # ignore the tensor if only 1 dimention is non-zero
                if len([x for x in buf.layout.size if x == 1]) == 3:
                    continue
                stride_order = ir.get_stride_order(buf.layout.stride)
                if uniform_stride_order is None:
                    uniform_stride_order = stride_order
                elif uniform_stride_order != stride_order:
                    msg = yellow_text(
                        f"Expected stride order {uniform_stride_order}, but found stride order"
                        + f" {stride_order} for kernel {kernel_name}"
                    )
                    log.warning(msg)

                    stride_order_list = [
                        ir.get_stride_order(V.graph.get_buffer(name).layout.stride)
                        if V.graph.get_buffer(name)
                        else None
                        for name in call_args
                    ]
                    size_list = [
                        V.graph.get_buffer(name).layout.size
                        if V.graph.get_buffer(name)
                        else None
                        for name in call_args
                    ]
                    source_list = [
                        "GraphInput"
                        if name in V.graph.graph_inputs
                        else "IntermediateBuffer"
                        if name in V.graph.name_to_buffer
                        else None
                        for name in call_args
                    ]

                    msg = yellow_text(
                        f"  param names {argdefs}\n  buf names {call_args}\n  strides {stride_order_list}"
                        + f"\n  sizes {size_list}\n  sources {source_list}\n"
                    )
                    log.warning(msg)
                    return
        msg = green_text(
            f"All the inputs for the triton kernel {kernel_name} have uniform layout"
        )
        log.warning(msg)

    def create_cse_var(self, *args, **kwargs):
        return TritonCSEVariable(*args, **kwargs)


class TritonScheduling:
    def __init__(self, scheduler):
        self.scheduler = scheduler

    @staticmethod
    def deps_from_active_loop_order(node):
        if isinstance(node, FusedSchedulerNode):
            orders = node.active_loop_orders()[0]
        else:
            orders = FusedSchedulerNode.select_loop_orders((node,))[0]
        deps = set()
        for node in orders.values():
            deps.update(node.read_writes.reads_and_writes())
        return deps

    def group_fn(self, sizes):
        return tuple(V.graph.sizevars.simplify(sympy_product(s)) for s in sizes)

    def can_fuse(self, node1, node2):
        """
        Hook called by Scheduler to determine if the Triton backend
        can fuse node1 and node2.  These nodes might already be
        FusedSchedulerNodes.
        """
        if isinstance(node1, scheduler.ForeachKernelSchedulerNode):
            return node1.can_fuse(node2)

        if isinstance(node1, scheduler.ForeachKernelSchedulerNode) or isinstance(
            node2, scheduler.ForeachKernelSchedulerNode
        ):
            return False

        _, (numel1, rnumel1) = node1.group
        _, (numel2, rnumel2) = node2.group

        if node1.is_reduction() and node2.is_reduction():
            return numel1 == numel2 and rnumel1 == rnumel2

        if not node1.is_reduction() and not node2.is_reduction():
            assert rnumel1 == 1 and rnumel2 == 1
            if numel1 != numel2:
                return False

            if (
                config.triton.tiling_prevents_pointwise_fusion
                and not node1.is_template()
            ):
                loop_order = list(
                    FusedSchedulerNode.select_loop_orders((node1, node2))[0].values()
                )
                loop_order1 = loop_order[: len(node1.get_nodes())]
                loop_order2 = loop_order[len(node1.get_nodes()) :]
                tiling1 = self.select_tiling(loop_order1, numel1)
                tiling2 = self.select_tiling(loop_order2, numel1)
                # TODO(jansel): this doesn't handle 3D tiling (disabled by config)
                if len(tiling1) > 2 and len(tiling2) > 2 and tiling1 != tiling2:
                    return False  # tiled differently

            return True

        if not node1.is_reduction() and node2.is_reduction():
            assert rnumel1 == 1 and rnumel2 != 1
            if node1.is_template() or numel1 not in (numel2, numel2 * rnumel2):
                return False

            if config.triton.tiling_prevents_reduction_fusion:
                loop_order = list(
                    FusedSchedulerNode.select_loop_orders((node1, node2))[0].values()
                )
                tiling = self.select_tiling(
                    loop_order[: len(node1.get_nodes())], numel1
                )
                return tiling in (
                    (numel1, 1),
                    (numel2, rnumel2, 1),
                )

            return True

        assert node1.is_reduction() and not node2.is_reduction()
        # swap args to hit the case above
        return self.can_fuse(node2, node1)

    def can_fuse_vertical(self, node1, node2):
        return self.can_fuse(node1, node2)

    def can_fuse_horizontal(self, node1, node2):
        if not config.aggressive_fusion:
            common_deps_without_reorder = self.deps_from_active_loop_order(
                node1
            ) & self.deps_from_active_loop_order(node2)
            if len(common_deps_without_reorder) == 0:
                return False

        return self.can_fuse(node1, node2)

    def is_loop_order_valid(self, nodes):
        for node in nodes:
            if node.is_reduction():
                _, (numel, rnumel) = node.group
                return all(
                    TritonKernel.is_compatible((numel, rnumel), n.get_ranges())
                    for n in nodes
                    if n.group[1] == (numel * rnumel, 1)
                )
        return True

    def generate_node_schedule(self, nodes, numel, rnumel):
        node_schedule = []
        current_loop_writes = set()
        is_current_reductions = set()
        done = set()

        def fits_in_main_body(n):
            _, (node_numel, node_rnumel) = n.group
            return (node_numel == numel and node_rnumel == rnumel) or (
                node_numel == numel * rnumel and node_rnumel == 1
            )

        def fits_outside_reduction(n):
            _, (node_numel, node_rnumel) = n.group
            return node_numel == numel and node_rnumel == 1 and rnumel != 1

        @contextlib.contextmanager
        def end_current_reduction_loop():
            if current_loop_writes:
                # flush out any other runnable nodes to reduce number of loops
                for other_node in nodes[index + 1 :]:
                    if (
                        node not in done
                        and fits_in_main_body(other_node)
                        and not (
                            current_loop_writes & other_node.recursive_predecessors
                        )
                    ):
                        done.add(node)
                        current_loop_writes.add(node.get_name())
                        is_current_reductions.add(node.is_reduction())
                        node_schedule.append(node)

            if node_schedule and node_schedule[-1] is EnableReduction:
                node_schedule.pop()
            else:
                node_schedule.append(DisableReduction)
            yield
            node_schedule.append(EnableReduction)
            current_loop_writes.clear()
            is_current_reductions.clear()

        for index, node in enumerate(nodes):
            if node in done:
                continue
            done.add(node)

            def requires_closing_previous_reduction(node, node_schedule):
                if rnumel == 1:
                    return False
                if not current_loop_writes & node.recursive_predecessors:
                    return False
                assert node_schedule and not isinstance(
                    node_schedule[-1], (EnableReduction, DisableReduction)
                )
                return True in is_current_reductions

            if fits_in_main_body(node):
                if requires_closing_previous_reduction(node, node_schedule):
                    with end_current_reduction_loop():
                        pass  # need to start a new reduction loop
                current_loop_writes.add(node.get_name())
                is_current_reductions.add(node.is_reduction())
                node_schedule.append(node)
            elif fits_outside_reduction(node):
                with end_current_reduction_loop():
                    node_schedule.append(node)
            else:
                raise NotImplementedError(
                    f"unexpected group: ({numel}, {rnumel}) != {node.group[1]}"
                )

        return node_schedule

    def codegen_nodes(self, nodes):
        """
        Given a set of pre-fused nodes, generate a Triton kernel.
        """
        _, (numel, rnumel) = max(nodes, key=lambda x: int(x.is_reduction())).group

        node_schedule = self.generate_node_schedule(nodes, numel, rnumel)

        if schedule_log.isEnabledFor(logging.DEBUG):
            schedule_log.debug("Schedule:\n %s", node_schedule)

        return self.codegen_node_schedule(node_schedule, numel, rnumel)

    @staticmethod
    def all_contiguous(node):
        return all(
            dep.is_contiguous() or dep.is_scalar()
            for dep in node.read_writes.reads_and_writes()
        )

    @classmethod
    def reduction_hint(cls, node):
        assert node.is_reduction()
        if cls.all_contiguous(node):
            return ReductionHint.INNER
        else:
            return node.node.data.reduction_hint

    @classmethod
    def combined_reduction_hint(cls, nodes):
        hint = ReductionHint.DEFAULT
        nodes = [n for n in nodes if n not in (EnableReduction, DisableReduction)]
        hints = [cls.reduction_hint(n) for n in nodes if n.is_reduction()]
        if hints and hints.count(hints[0]) == len(hints):
            hint = hints[0]  # all the hints are the same

        if hint == ReductionHint.INNER:
            for node in nodes:
                if not node.is_reduction() and not cls.all_contiguous(node):
                    # fused with something more complex, forget the hint
                    return ReductionHint.DEFAULT
        elif hint == ReductionHint.OUTER:
            for node in nodes:
                if not node.is_reduction() and any(
                    dep.is_contiguous() for dep in node.read_writes.reads
                ):
                    # fused with something more complex, forget the hint
                    return ReductionHint.DEFAULT
        return hint

    @staticmethod
    def can_use_32bit_indexing(numel: sympy.Expr, buffers: Iterable[ir.Buffer]) -> bool:
        int_max = torch.iinfo(torch.int32).max
        size_hint = V.graph.sizevars.size_hint
        if size_hint(numel) > int_max:
            return False

        buf_sizes = [buf.get_layout().storage_size() for buf in buffers]
        if any(size_hint(size) > int_max for size in buf_sizes):
            return False

        # Only install guards for 32-bit indexing as there is no correctness
        # issue with using 64-bit for everything
        V.graph.sizevars.guard_leq(numel, int_max)
        for size in buf_sizes:
            V.graph.sizevars.guard_leq(size, int_max)
        return True

    @staticmethod
    def select_index_dtype(node_schedule, numel, reduction_numel):
        # Gather all used buffer names
        buffer_names = set()
        for node in node_schedule:
            if not isinstance(node, scheduler.BaseSchedulerNode):
                continue

            buffer_names.update(node.get_names())
            buffer_names.update(node.used_buffer_names())

        # Get buffers objects
        def _get_buffer(name: str) -> ir.Buffer:
            if name in V.graph.name_to_buffer:
                return V.graph.name_to_buffer[name]
            elif name in V.graph.graph_inputs:
                return V.graph.graph_inputs[name]
            elif name in V.graph.constants:
                data = V.graph.constants[name]
                return ir.ConstantBuffer(
                    name,
                    ir.FixedLayout(
                        data.device, data.dtype, *V.graph.static_sizes_strides(data)
                    ),
                )
            raise RuntimeError(f"Failed to find buffer matching name {name}")

        buffers = [_get_buffer(name) for name in buffer_names]

        # In theory we can separately check xnumel and rnumel are <= int_max
        # but some indexers do use the full linear index so we need to be
        # conservative here.
        total_numel = numel * reduction_numel

        if TritonScheduling.can_use_32bit_indexing(total_numel, buffers):
            return "tl.int32"
        return "tl.int64"

    def get_kernel_args(self, node_schedule, numel, reduction_numel):
        tiled_groups = self.select_tiling(node_schedule, numel, reduction_numel)

        mutations = set()
        for node in node_schedule:
            if hasattr(node, "get_mutations"):
                mutations.update(node.get_mutations())

        index_dtype = self.select_index_dtype(node_schedule, numel, reduction_numel)

        return tiled_groups, mutations, index_dtype

    def codegen_node_schedule(self, node_schedule, numel, reduction_numel):
        tiled_groups, mutations, index_dtype = self.get_kernel_args(
            node_schedule, numel, reduction_numel
        )

        kernel = TritonKernel(
            *tiled_groups,
            reduction_hint=self.combined_reduction_hint(node_schedule),
            mutations=mutations,
            index_dtype=index_dtype,
        )

        self.codegen_node_schedule_with_kernel(node_schedule, kernel)

        src_code = kernel.codegen_kernel()
        kernel_name = self.define_kernel(src_code, node_schedule)

        kernel.call_kernel(kernel_name)

        if config.warn_mix_layout:
            kernel.warn_mix_layout(kernel_name)

        if (
            V.graph.wrapper_code.supports_intermediate_hooks
            and config.generate_intermediate_hooks
        ):
            # Not every node in the schedule will actually be live on output;
            # we can't check dead buffers.
            live_outs = kernel.args.live_output_buffers()
            for node in node_schedule:
                if not isinstance(node, scheduler.BaseSchedulerNode):
                    continue
                name = node.get_name()
                if name not in live_outs:
                    continue
                origin_node = node.node.get_origin_node()
                if origin_node is not None:
                    counters["inductor"]["intermediate_hooks"] += 1
                    V.graph.wrapper_code.writeline(
                        f"run_intermediate_hooks({origin_node.name!r}, {name})"
                    )

        self.scheduler.free_buffers()

    def codegen_node_schedule_with_kernel(self, node_schedule, kernel):
        def current_reduction_nodes(nodes):
            return itertools.takewhile(lambda n: n is not DisableReduction, nodes)

        with kernel:
            stack = contextlib.ExitStack()
            kernel.set_last_usage(current_reduction_nodes(node_schedule))
            for node in node_schedule:
                if node not in (EnableReduction, DisableReduction):
                    node.mark_run()
            for i, node in enumerate(node_schedule):
                if node is DisableReduction:
                    stack.enter_context(kernel.disable_reduction())
                elif node is EnableReduction:
                    stack.close()
                    kernel.set_last_usage(current_reduction_nodes(node_schedule[i:]))
                else:
                    # TODO - use split ranges ?
                    indexing_dtype_strength_reduction(node._body)
                    index_vars = kernel.split_and_set_ranges(node.get_ranges())
                    node.codegen(index_vars)

    def define_kernel(self, src_code, node_schedule):
        wrapper = V.graph.wrapper_code
        if src_code in wrapper.src_to_kernel:
            kernel_name = wrapper.src_to_kernel[src_code]
        else:
            fused_name = (
                get_fused_kernel_name(node_schedule, config.triton.descriptive_names)
                if config.triton.descriptive_names
                else ""
            )
            kernel_category = get_kernel_category_by_source_code(src_code)[:3]
            kernel_name = "_".join(
                ["triton", kernel_category, fused_name, wrapper.next_kernel_suffix()]
            )
            # use the original src_code as the key
            wrapper.src_to_kernel[src_code] = kernel_name
            subs_name = kernel_name if config.triton.unique_kernel_names else "triton_"
            src_code = src_code.replace("KERNEL_NAME", subs_name)

            # TODO(voz): Ostensibly, we should not need this. But there are cases where C++ codegen does
            # not use BracesBuffer, so we have no good indicator of a C++ buffer atm.
            src_code = src_code.replace("#pragma CMT", "#")

            basename, _, kernel_path = get_path(code_hash(src_code), "py")

            compile_wrapper = IndentedBuffer()
            compile_wrapper.writeline(f"async_compile.triton({subs_name!r}, '''")
            compile_wrapper.splice(src_code, strip=True)
            compile_wrapper.writeline("''')")

            metadata_comment = f"# kernel path: {kernel_path}"
            metadata_comment += "\n" + get_kernel_metadata(node_schedule)
            wrapper.define_kernel(
                kernel_name, compile_wrapper.getvalue(), metadata_comment
            )
        return kernel_name

    def codegen_template(self, template_node, epilogue_nodes):
        """
        Codegen a triton template
        """
        _, (numel, rnumel) = template_node.group
        assert rnumel == 1
        kernel, render = template_node.node.make_kernel_render(template_node.node)
        with kernel:
            for node in [template_node, *epilogue_nodes]:
                node.mark_run()
            render()  # warmup run to get the args right
            for node in epilogue_nodes:
                node.codegen(kernel.split_and_set_ranges(node.get_ranges()))

        src_code = render()
        kernel_name = self.define_kernel(src_code, [template_node, *epilogue_nodes])
        kernel.call_kernel(kernel_name)
        self.scheduler.free_buffers()

    def codegen_sync(self):
        V.graph.wrapper_code.writeline("torch.cuda.synchronize()")

    def codegen_foreach(self, foreach_node):
        from .triton_foreach import ForeachKernel

        for node_group in ForeachKernel.horizontal_partition(
            foreach_node.get_subkernel_nodes()
        ):
            fused_node_lists = [node.get_nodes() for node in node_group]
            kernel = ForeachKernel()

            for nodes in fused_node_lists:
                _, (numel, rnumel) = max(
                    nodes, key=lambda x: int(x.is_reduction())
                ).group
                node_schedule = self.generate_node_schedule(nodes, numel, rnumel)
                (
                    tiled_groups,
                    mutations,
                    index_dtype,
                ) = self.get_kernel_args(node_schedule, numel, rnumel)
                self.codegen_node_schedule_with_kernel(
                    node_schedule,
                    kernel.create_sub_kernel(
                        *tiled_groups,
                        reduction_hint=self.combined_reduction_hint(node_schedule),
                        mutations=mutations,
                        index_dtype=index_dtype,
                    ),
                )

            src_code = kernel.codegen_kernel()
            kernel_name = self.define_kernel(src_code, [foreach_node])
            kernel.call_kernel(V.graph.wrapper_code, kernel_name)

        self.scheduler.free_buffers()

    @staticmethod
    @functools.lru_cache(32)
    def candidate_tilings(node):
        ranges, reduction_ranges = node.get_ranges()
        if len(ranges) <= 1:
            return ()

        rw = node.pointwise_read_writes()
        assert len(rw.range_vars) == len(ranges)

        deps = [
            dep
            for dep in rw.reads_and_writes()
            if dep.name not in V.graph.removed_buffers
        ]
        write_names = {dep.name for dep in rw.writes}

        tilings = []

        for dep in deps:
            strides = V.graph.sizevars.stride_hints(dep.index, rw.range_vars)
            assert len(strides) == len(ranges)
            try:
                split = strides.index(1) + 1
                if split == len(ranges):
                    continue
                if all(s == 0 for s in strides[split:]):
                    # if this is a broadcasted tensor and all dimensions after split are broadcast,
                    # this is not a real split
                    continue

            except ValueError:
                continue
            tiled_groups = (
                V.graph.sizevars.simplify(sympy_product(ranges[:split])),
                V.graph.sizevars.simplify(sympy_product(ranges[split:])),
            )
            # score by number of elements
            score = V.graph.sizevars.size_hint(
                sympy_product(
                    size for size, stride in zip(ranges, strides) if stride != 0
                )
            )
            if dep.name in write_names:
                # ngimel said contiguous writes is more important than reads
                score *= 2
            if CandidateTiling.is_good_size(tiled_groups[0]):
                score *= 2
            if CandidateTiling.is_good_size(tiled_groups[1]):
                score *= 2

            if (
                V.graph.sizevars.size_hint(
                    score - sympy_product(itertools.chain(ranges, reduction_ranges))
                )
                >= 0
            ):
                tilings.append(CandidateTiling(tiled_groups, score, dep.name))
        return tilings

    @classmethod
    def select_tiling(cls, node_schedule, numel, reduction_numel=sympy.Integer(1)):
        """
        Heuristics to decide how to tile kernels.
        Currently, we tile based on stride-1 dimensions.

        Returns:
            `(tile1, tile2, reduction_numel)` s.t. `tile1 * tile2 == numel`

        """
        if reduction_numel != 1 or config.triton.max_tiles <= 1:
            # TODO(jansel): should we tile reductions?
            # do perf hint here if stride-1 dim is not being reduced
            if perf_hint_log.level <= logging.WARNING:
                for node in EnableReduction.filter(node_schedule):
                    if len(cls.candidate_tilings(node)) > 0:
                        perf_hint_log.warning("reduction over non-contiguous dims")
                        break
            return (numel, reduction_numel)

        seen_names = set()
        candidate_tiles = collections.Counter()
        for node in EnableReduction.filter(node_schedule):
            for tiling in cls.candidate_tilings(node):
                if tiling.name in seen_names:
                    continue
                seen_names.add(tiling.name)
                candidate_tiles[tiling.tiling] += tiling.score

        ranked_tilings = [tiling for tiling, score in candidate_tiles.most_common()]

        if config.triton.max_tiles >= 3:
            # Consider adding a third dimension of tiling, but only
            # when a1 is a multiple of b1; otherwise, you have a lot
            # of stragglers which is annoying to generate code for.
            #
            # NB: More than three max tiles is not enabled by default.

            # Add one 3D tiling choice
            for i in range(1, len(ranked_tilings)):
                a0, a1 = ranked_tilings[0]
                b0, b1 = ranked_tilings[i]
                if V.graph.sizevars.size_hint(a1 - b1) == 0:
                    continue
                if V.graph.sizevars.size_hint(a1 - b1) < 0:
                    # swap so a0 is bigger
                    a0, a1 = ranked_tilings[i]
                    b0, b1 = ranked_tilings[0]
                assert V.graph.sizevars.size_hint(a1 - b1) > 0
                if V.graph.sizevars.statically_known_multiple_of(a1, b1):
                    tiling = (a0, FloorDiv(a1, b1), b1)
                    ranked_tilings = [tiling] + ranked_tilings
                    break  # only 1 choice for now

        if len(ranked_tilings) > 1:
            perf_hint_log.warning("possibly bad tiling: %s", ranked_tilings)

        for tiled_groups in ranked_tilings:
            new_groups = (*tiled_groups, reduction_numel)
            if all(
                TritonKernel.is_compatible(new_groups, node.get_ranges())
                for node in node_schedule
                if isinstance(node, scheduler.SchedulerNode)
            ):
                return new_groups

        return (numel, reduction_numel)

    def flush(self):
        pass


@dataclasses.dataclass
class CandidateTiling:
    tiling: List[sympy.Expr]
    score: int  # higher is better
    name: str = None

    @staticmethod
    def is_good_size(s):
        """Somewhat arbitrary heuristic used to boost scores for some sizes"""
        s = V.graph.sizevars.size_hint(s)
        return s >= 32 and (s % 32 == 0)


class DisableReduction:
    """
    Marker to invoke `kernel.disable_reduction()`.  This closes a
    reduction loop and allows for pointwise ops to occur on the output
    of a reduction.
    """


class EnableReduction:
    """
    Marker to end a DisableReduction block.
    """

    @staticmethod
    def filter(node_schedule):
        """
        Get the nodes from node_schedule skipping those in a
        DisableReduction block.
        """
        disabled = False
        for node in node_schedule:
            if node in (EnableReduction, DisableReduction):
                # Don't tile stuff outside the main reduction loop
                disabled = node is DisableReduction
            elif disabled:
                pass
            else:
                yield node


class CantSplit(Exception):
    pass<|MERGE_RESOLUTION|>--- conflicted
+++ resolved
@@ -20,11 +20,8 @@
 from ..codecache import code_hash, get_path
 from ..ir import ReductionHint
 from ..optimize_indexing import indexing_dtype_strength_reduction
-<<<<<<< HEAD
 from ..scheduler import FusedSchedulerNode
-=======
 from ..triton_heuristics import AutotuneHint
->>>>>>> 599a3f6f
 from ..utils import (
     DeferredLineBase,
     get_fused_kernel_name,
