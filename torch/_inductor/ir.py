import contextlib
import dataclasses
import functools
import itertools
import logging
import re
import textwrap
from collections import OrderedDict
from contextlib import nullcontext
from enum import Enum
from functools import partial
from inspect import signature
from typing import Any, Callable, ClassVar, Dict, List, Optional, Set, Tuple, Union
from unittest.mock import patch

import numpy
import sympy
from sympy import Expr, Integer

import torch.fx
import torch.utils._pytree as pytree
from torch._prims_common import (
    is_boolean_dtype,
    is_float_dtype,
    make_channels_last_strides_for,
    make_contiguous_strides_for,
)
from torch._subclasses.fake_tensor import FakeTensorMode

from . import config, dependencies
from .codegen.common import index_prevent_reordering
from .cuda_properties import get_device_properties
from .dependencies import extract_read_writes, var_builder
from .utils import (
    argsort,
    cache_on_self,
    sympy_dot,
    sympy_product,
    sympy_subs,
    sympy_symbol,
)
from .virtualized import ops, V

log = logging.getLogger(__name__)
indent = functools.partial(textwrap.indent, prefix="  ")
aten = torch.ops.aten


def inverse_reorder(order):
    inv_order = dict(zip(order, range(len(order))))

    def reindex(index):
        assert len(index) == len(inv_order)
        return [index[inv_order[i]] for i in range(len(index))]

    return reindex


def same_reorder(order):
    def reindex(index):
        assert len(index) == len(order)
        return [index[order[i]] for i in range(len(index))]

    return reindex


def fuse_reindexing(reindex1, reindex2):
    def reindex(index):
        return reindex1(reindex2(index))

    return reindex


def stride_order2fill_order(order):
    """
    Convert stride order to fill order
    For channel last format,
    stride order = [3, 0, 2, 1] and fill order = [1, 3, 2, 0]
    """
    lookup = {pos: idx for idx, pos in enumerate(order)}
    fill_order = [lookup[i] for i in range(len(order))]
    return fill_order


def get_stride_order(seq):
    """
    Convert strides to stride order
    """
    sorted_idx = argsort(seq)
    out = [None for _ in range(len(seq))]
    for i, elem in enumerate(sorted_idx):
        out[elem] = i
    return out


def reads_from_conv(buf, var_ranges):
    """
    return:
    if reads_from_conv: boolean
    the new memory_addr: Sympy Expression
    """
    if buf is None:
        return False, None
    if isinstance(buf, Convolution):
        indexer = buf.layout.as_fixed().make_indexer()
        index_vars = sorted(var_ranges, key=lambda var: var.name)
        index = indexer(index_vars)
        return True, index
    # for case like
    # buf0 = conv(x, w)
    # return torch.cat([buf0, buf1]), torch.cat([buf0, buf2])
    # Because of ConcatKernel, it will create two bufs buf3 and 4
    # buf3 has the AliasedLayout which reads from buf0(Convolution)
    # but buf4 is a copy of buf3 which reads from buf3
    # we want to know that buf4 also follows buf0 conv's layout
    if isinstance(buf.layout, AliasedLayout):
        reads = buf.get_read_writes().reads
        reads_bufs = [
            V.graph.name_to_buffer[r.name]
            if r.name in V.graph.name_to_buffer.keys()
            else None
            for r in reads
        ]
        for reads_buf in reads_bufs:
            read_from_conv, addr = reads_from_conv(reads_buf, var_ranges)
            if read_from_conv:
                return True, addr
    return False, None


def ir_node_to_tensor(x, guard_shape=True):
    shape_fn = (
        V.graph.sizevars.guard_static_shape
        if guard_shape
        else V.graph.sizevars.size_hint
    )
    size = [shape_fn(s) for s in x.get_size()]
    if is_storage_and_layout(x):
        stride = [shape_fn(s) for s in x.get_layout().stride]
    else:
        stride = make_contiguous_strides_for(size)
    dtype = x.get_dtype()
    device = x.get_device()
    t = torch.empty_strided(
        size=size, stride=stride, dtype=dtype, device=device
    ).zero_()
    return t


def layout_priority_idx(reads_bufs, memory_addrs, var_ranges):
    """
    if reads from conv that needs to use specific layout
    return:
    priority_idx regarding memory_addrs idx
    memory_addrs - update memory_addrs with the true addr if needed
    """

    priority_idx = []
    for i, reads_buf in enumerate(reads_bufs):
        read_from_conv, mem_addr = reads_from_conv(reads_buf, var_ranges)
        if read_from_conv:
            priority_idx.append(i)
            memory_addrs[i] = mem_addr
    return priority_idx, memory_addrs


class ModularIndexing(sympy.Function):
    """
    ModularIndexing(a, b, c) => (a // b) % c
    """

    nargs = (3,)

    @classmethod
    def eval(cls, base, divisor, modulus):
        if base == 0 or modulus == 1:
            return sympy.Integer(0)

        if (
            isinstance(base, sympy.Integer)
            and isinstance(divisor, sympy.Integer)
            and isinstance(modulus, sympy.Integer)
        ):
            return (base // divisor) % modulus

        if divisor != 1:
            gcd = sympy.gcd(base, divisor)
            if gcd != 1:
                return ModularIndexing(base / gcd, divisor / gcd, modulus)

        if isinstance(base, sympy.Add):
            new_terms = []
            all_positive = True
            for term in base.args:
                if sympy.gcd(term, modulus * divisor) != modulus * divisor:
                    if (isinstance(term, sympy.Integer) and term < 0) or (
                        isinstance(term, sympy.Mul)
                        and isinstance(term.args[0], sympy.Integer)
                        and term.args[0] < 0
                    ):
                        # workaround for https://github.com/openai/triton/issues/619,
                        # if there are negative terms, // produces wrong result
                        # TODO if https://github.com/openai/triton/issues/619 is fixed
                        # this optimization would become valid
                        all_positive = False
                        break
                    else:
                        new_terms.append(term)

            if len(new_terms) != len(base.args) and all_positive:
                return ModularIndexing(sum(new_terms), divisor, modulus)

        if isinstance(base, IndexingDiv):
            return ModularIndexing(base.args[0], base.args[1] * divisor, modulus)


class IndexingDiv(sympy.Function):
    """
    a // b used in indexing where we need to be careful about simplification.
    We don't use sympy.FloorDiv to bypass some simplification rules.
    """

    nargs = (2,)

    @classmethod
    def eval(cls, base, divisor):
        if base == 0:
            return sympy.Integer(0)
        if divisor == 1:
            return base
        if isinstance(base, sympy.Integer) and isinstance(divisor, sympy.Integer):
            return base // divisor
        if isinstance(base, IndexingDiv):
            return IndexingDiv(base.args[0], base.args[1] * divisor)

        if isinstance(base, sympy.Add):
            for a in base.args:
                gcd = sympy.gcd(a, divisor)
                if gcd == divisor:
                    return IndexingDiv(base - a, divisor) + a / gcd
        gcd = sympy.gcd(base, divisor)
        if gcd != 1:
            return IndexingDiv(
                sympy.simplify(base / gcd), sympy.simplify(divisor / gcd)
            )


class CleanDiv(IndexingDiv):
    """
    Div where we can assume no rounding.
    This is to enable future optimizations.
    """

    pass


class CeilDiv(sympy.Function):
    """
    Div used in indexing that rounds up.
    """

    def __new__(cls, base, divisor):
        if sympy.gcd(base, divisor) == divisor:
            return CleanDiv(base, divisor)
        else:
            return IndexingDiv(base + (divisor - 1), divisor)


def get_device_type(x):
    if getattr(x, "get_device", None):
        return get_device_type(x.get_device())
    if isinstance(x, torch.device):
        return x.type
    return None


def is_triton(x):
    return get_device_type(x) == "cuda"


def is_cpu(x):
    return get_device_type(x) == "cpu"


@dataclasses.dataclass
class IRNode(object):
    _current_origins: ClassVar[Set[Any]] = set()

    @staticmethod
    @contextlib.contextmanager
    def current_origins(origins: Set[torch.fx.Node]):
        old = IRNode._current_origins
        IRNode._current_origins = old | origins
        yield
        IRNode._current_origins = old

    def __post_init__(self):
        self.origins = set(self._current_origins)

    def common_repr(self):
        return (
            [f"origins={self.origins}"] if hasattr(self, "origins") else ["no origins?"]
        )

    def str_helper(self, lines):
        lines = lines + self.common_repr()
        lines = indent(",\n".join(map(str, lines)))
        return f"{type(self).__name__}(\n{lines}\n)"

    def is_user_of(self, name):
        return any(name == dep.name for dep in self.get_reads())

    def get_numel(self):
        return sympy_product(self.get_size())


@dataclasses.dataclass
class Loops(IRNode):
    device: torch.device
    dtype: torch.dtype
    inner_fn: Callable
    ranges: List[Expr]

    def __str__(self, names=("ranges",)):
        return self.str_helper(
            [
                f"'{self.device.type}'",
                str(self.dtype),
                self.inner_fn_str(),
            ]
            + [f"{name}={getattr(self, name)}" for name in names]
        )

    __repr__ = __str__

    def get_dtype(self):
        return self.dtype

    def get_device(self):
        return self.device

    def get_size(self):
        return self.ranges

    def is_extern(self):
        return False

    @classmethod
    def create(cls, *args, **kwargs):
        return TensorBox.create(cls(*args, **kwargs))

    @staticmethod
    def _index(ranges, prefix="i"):
        return [
            sympy.Integer(0) if s == 1 else sympy_symbol(f"{prefix}{n}")
            for n, s in enumerate(ranges)
        ]

    @cache_on_self
    def inner_fn_str(self):
        try:
            with V.set_ops_handler(V.MockHandler()), patch.object(
                FlexibleLayout, "allow_indexing", True
            ):
                return str(self.inner_fn(self._index(self.ranges)))
        except Exception as e:
            return f"inner_fn(): {e}"

    def is_zero_elements(self):
        return any(r == 0 for r in self.ranges)

    @cache_on_self
    def get_reads(self):
        with patch.object(FlexibleLayout, "allow_indexing", True):
            if self.get_reduction_type():
                return extract_read_writes(
                    self.make_loader(),
                    self.get_size(),
                    self.get_reduction_size(),
                ).reads
            else:
                return extract_read_writes(
                    self.make_loader(),
                    self.get_size(),
                ).reads


class Pointwise(Loops):
    def make_loader(self):
        return self.inner_fn

    def get_reduction_size(self):
        return []

    def get_reduction_type(self):
        return None

    def store_output(self, output_name, indexer, vars):
        return ops.store(output_name, indexer(vars), self.inner_fn(vars))

    def constant_to_device(self, device):
        """Move this to a given device. Requires that all reads are to constants."""
        loader = self.make_loader()
        loader = patch.object(ConstantBuffer, "override_device", device)(loader)
        return Pointwise(device, self.dtype, loader, self.ranges)


@dataclasses.dataclass
class Scatter(Pointwise):
    output_indexer: Callable[[List[Expr]], Expr]
    scatter_mode: Optional[str] = None

    def constant_to_device(self, device):
        """Move this to a given device. Requires that all reads are to constants."""
        loader = self.make_loader()
        loader = patch.object(ConstantBuffer, "override_device", device)(loader)
        return Scatter(
            device,
            self.dtype,
            loader,
            self.ranges,
            self.output_indexer,
            self.scatter_mode,
        )

    def store_output(self, output_name, indexer, vars):
        return ops.store(
            output_name,
            indexer(self.output_indexer(vars)),
            self.inner_fn(vars),
            mode=self.scatter_mode,
        )


class ReductionHint(Enum):
    INNER = 0
    OUTER = 1
    OUTER_TINY = 2
    DEFAULT = 3


class TileHint(Enum):
    SQUARE = 0
    DEFAULT = 1


@dataclasses.dataclass
class Reduction(Loops):
    reduction_ranges: List[Expr]
    reduction_type: str
    # self.dtype represents the dst dtype
    src_dtype: torch.dtype
    reduction_hint: ReductionHint

    def __str__(self):
        return Loops.__str__(
            self, names=("ranges", "reduction_ranges", "reduction_type")
        )

    __repr__ = __str__

    def get_reduction_size(self):
        return self.reduction_ranges

    def get_reduction_type(self):
        return self.reduction_type

    def store_reduction(self, output_name, indexer, vars, reduction_vars):
        return ops.reduction(
            output_name,
            self.dtype,
            self.src_dtype,
            self.reduction_type,
            indexer(vars),
            self.inner_fn(vars, reduction_vars),
        )

    def index_length(self):
        return len(self.ranges) + len(self.reduction_ranges)

    @cache_on_self
    def inner_fn_str(self):
        try:
            with V.set_ops_handler(V.MockHandler()), patch.object(
                FlexibleLayout, "allow_indexing", True
            ):
                return str(
                    self.inner_fn(
                        self._index(self.ranges),
                        self._index(self.reduction_ranges, "r"),
                    )
                )
        except Exception as e:
            return f"inner_fn(): {e}"

    def constant_to_device(self, device):
        """Move this to a given device. Requires that all reads are to constants."""
        loader = self.make_loader()
        loader = patch.object(ConstantBuffer, "override_device", device)(loader)
        return Reduction(
            device,
            self.dtype,
            loader,
            self.ranges,
            self.reduction_ranges,
            self.reduction_type,
            self.src_dtype,
            ReductionHint.DEFAULT,
        )

    @staticmethod
    def num_splits(
        device,
        dst_dtype,
        src_dtype,
        inner_fn,
        ranges,
        reduction_ranges,
        reduction_type,
        reduction_numel,
    ):
        num_sm = get_device_properties(device).multi_processor_count
        min_elements_per_thread = 32
        max_elements_per_thread = 512
        threads_per_sm = 2048
        min_elements_per_device = min_elements_per_thread * num_sm * threads_per_sm
        max_elements_per_device = max_elements_per_thread * num_sm * threads_per_sm

        def inner_reduction_splits(reduction_numel_hint, numel_hint):
            # do heuristics that's close to eager mode for split inner reduction
            # we leak reduction autotune configs here, and will need to refactor to avoid this later
            num_warps = 8
            num_threads = 32 * num_warps
            if numel_hint >= 2 * num_sm:  # don't split if there are enough outputs
                return 1
            if reduction_numel_hint <= 8192:
                return 1
            if reduction_numel_hint * numel_hint <= min_elements_per_device:
                split_size = min_elements_per_thread
            elif reduction_numel_hint * numel_hint < max_elements_per_device:
                target_blocks = num_sm * threads_per_sm // (2 * num_threads)
                blocks_per_output = (target_blocks + numel_hint - 1) // numel_hint
                tmp_split_size = (
                    reduction_numel_hint + num_threads * blocks_per_output - 1
                ) // (num_threads * blocks_per_output)
                divisors = sympy.divisors(reduction_numel_hint)
                closest = min(divisors, key=lambda x: abs(x - tmp_split_size))
                if abs(closest - tmp_split_size) < 30:
                    # prefer even splits, but never smalle than min_elements_per_thread
                    split_size = max(closest, min_elements_per_thread)
                else:
                    split_size = tmp_split_size
            else:
                divisors = sympy.divisors(reduction_numel_hint)
                closest = min(divisors, key=lambda x: abs(x - max_elements_per_thread))
                if abs(closest - max_elements_per_thread) < 50:
                    # prefer even splits
                    split_size = closest
                else:
                    split_size = max_elements_per_thread
            return (reduction_numel_hint + split_size * num_threads - 1) // (
                split_size * num_threads
            )

        def outer_reduction_splits(reduction_numel_hint, numel_hint):
            # TODO the best heuristic currently has XBLOCK (corresponding to numel_hint) 128
            # extend to even smaller number of outputs
            num_warps = 8
            num_threads = num_warps * 32
            rvals_per_thread = 4  # comes from heuristics, refactor to not leak here
            xvals_per_block = 128
            xblocks = (numel_hint + xvals_per_block - 1) // xvals_per_block
            if reduction_numel_hint * numel_hint < min_elements_per_device:
                split_size = min_elements_per_thread
            elif reduction_numel_hint * numel_hint < max_elements_per_device:
                target_blocks = num_sm * threads_per_sm // (num_threads)
                target_blocks = (target_blocks + xblocks - 1) // xblocks
                tmp_split_size = (
                    reduction_numel_hint + rvals_per_thread * target_blocks - 1
                ) // (rvals_per_thread * target_blocks)
                divisors = sympy.divisors(reduction_numel_hint)
                closest = min(divisors, key=lambda x: abs(x - tmp_split_size))
                if abs(tmp_split_size - closest) < 20:
                    split_size = max(closest, min_elements_per_thread)
                else:
                    split_size = tmp_split_size
            else:
                divisors = sympy.divisors(reduction_numel_hint)
                closest = min(divisors, key=lambda x: abs(x - max_elements_per_thread))
                if abs(closest - max_elements_per_thread) < 50:
                    # prefer even splits
                    split_size = closest
                else:
                    split_size = max_elements_per_thread

            return (reduction_numel_hint + rvals_per_thread * split_size - 1) // (
                rvals_per_thread * split_size
            )

        reduction_numel_hint = V.graph.sizevars.size_hint(reduction_numel)
        numel_hint = V.graph.sizevars.size_hint(sympy_product(ranges))
        # easy cases
        if numel_hint == 1:
            return ReductionHint.INNER, inner_reduction_splits(
                reduction_numel_hint, numel_hint
            )
        if (
            reduction_numel_hint <= min_elements_per_thread
            or numel_hint >= num_sm * 2 * 32
        ):
            return ReductionHint.DEFAULT, 1

        r = Reduction(
            device,
            dst_dtype,
            inner_fn,
            ranges,
            reduction_ranges,
            reduction_type,
            src_dtype,
            ReductionHint.DEFAULT,
        )
        read_writes = ComputedBuffer(
            name=None,
            layout=FlexibleLayout(
                device=r.get_device(),
                dtype=r.get_dtype(),
                size=r.get_size(),
            ),
            data=r,
        ).get_read_writes()
        # try finding the full size producer
        # TODO this will fail for something like ((1, N) * (N, 1)).sum()
        # this would also possibly be wrong for producers with the different contiguity but we hope those cases are rare
        # TODO maybe go over all full size producers and pick the most common one?
        range_vars = [
            r
            for r in read_writes.range_vars
            if isinstance(r, sympy.Expr) and not isinstance(r, sympy.Number)
        ]
        index = None
        for md in read_writes.reads:
            if all([r in md.index.free_symbols for r in range_vars]):
                index = md.index
                break
        if not index:
            # TODO determine splits when all inputs are broadcasted
            return ReductionHint.DEFAULT, 1
        reduction_vars = [
            rv for rv in range_vars if read_writes.var_ranges[rv] in reduction_ranges
        ]
        strides = V.graph.sizevars.stride_hints(index, reduction_vars)
        outer = all([s > 1 for s in strides])
        if not outer:
            return ReductionHint.INNER, inner_reduction_splits(
                reduction_numel_hint, numel_hint
            )
        else:  # outer reduction
            return ReductionHint.OUTER, outer_reduction_splits(
                reduction_numel_hint, numel_hint
            )

    @staticmethod
    def _unroll_reduction_fn(inner_fn, reduction_ranges, reduction_type):
        """Convert inner_fn from a reduction to an pointwise"""
        reduction_ranges = [
            V.graph.sizevars.guard_static_shape(x) for x in reduction_ranges
        ]

        if reduction_type == "sum":

            def combine_fn(a, b):
                return ops.add(a, b)

        elif reduction_type == "min":

            def combine_fn(a, b):
                return ops.minimum(a, b)

        elif reduction_type == "max":

            def combine_fn(a, b):
                return ops.maximum(a, b)

        elif reduction_type == "any":

            def combine_fn(a, b):
                return ops.logical_or(a, b)

        elif reduction_type == "argmin":

            def combine_fn(a, b):
                return ops.minimum(a[0], b[0]), ops.where(
                    ops.lt(b[0], a[0]), b[1], a[1]
                )

        elif reduction_type == "argmax":

            def combine_fn(a, b):
                return ops.maximum(a[0], b[0]), ops.where(
                    ops.gt(b[0], a[0]), b[1], a[1]
                )

        else:
            raise NotImplementedError(f"unknown reduction_type={reduction_type}")

        def fn(index):
            return functools.reduce(
                combine_fn,
                (
                    value_fn(index, rindex)
                    for rindex in itertools.product(
                        *[range(x) for x in reduction_ranges]
                    )
                ),
            )

        if reduction_type in ("argmin", "argmax"):
            flatten_index = FixedLayout(
                None,
                None,
                reduction_ranges,
                FlexibleLayout.contiguous_strides(reduction_ranges),
            ).make_indexer()

            def value_fn(index, rindex):
                rindex = [sympy.expand(i) for i in rindex]
                return (
                    inner_fn(index, rindex),
                    ops.index_expr(flatten_index(rindex), torch.int64),
                )

            return lambda index: fn(index)[1]
        else:
            value_fn = inner_fn
            return fn

    @classmethod
    def create(
        cls,
        device: torch.device,
        dst_dtype: torch.dtype,
        src_dtype: torch.dtype,
        inner_fn: Callable,
        ranges: List[Expr],
        reduction_ranges: List[Expr],
        reduction_type: str,
        reduction_hint: ReductionHint = ReductionHint.DEFAULT,
    ):
        reduction_numel = V.graph.sizevars.simplify(sympy_product(reduction_ranges))

        if reduction_numel == 0:

            # N.B. This is a hack to generate the literal of the given type
            # Ideally, we should be fixing `def constant` in triton.py
            # but it breaks due to hardcoded dtypes in other places
            def py_cnst(val):
                return (
                    bool(val)
                    if dst_dtype == torch.bool
                    else float(val)
                    if dst_dtype.is_floating_point
                    else int(val)
                )

            rtypes_to_inits = {
                "sum": py_cnst(0),
                "prod": py_cnst(1),
                "any": py_cnst(0),
                # "all" is desugared to `!any(!val)`
            }

            assert (
                reduction_type in rtypes_to_inits.keys()
            ), f"{reduction_type} not supported for zero-dimension tensors!"

            def const_fn(index):
                return ops.constant(rtypes_to_inits[reduction_type], dst_dtype)

            return Pointwise.create(
                device=device,
                dtype=src_dtype,
                inner_fn=const_fn,
                ranges=list(ranges),
            )

        if reduction_numel == 1:
            # this reduction is actually a pointwise op
            if reduction_type in ("argmin", "argmax"):

                def fn(index):
                    return 0

            else:

                def fn(index):
                    reduction_index = [sympy.Integer(0) for _ in reduction_ranges]
                    return inner_fn(index, reduction_index)

            return Pointwise.create(device, dst_dtype, fn, ranges)

        if (
            isinstance(reduction_numel, sympy.Integer)
            and V.graph.sizevars.size_hint(reduction_numel)
            < config.unroll_reductions_threshold
            and sympy_product(ranges) != 1
        ):
            return Pointwise.create(
                device,
                dst_dtype,
                cls._unroll_reduction_fn(inner_fn, reduction_ranges, reduction_type),
                ranges,
            )

        if is_triton(device) and reduction_type not in {"argmax", "argmin"}:
            # triton doesn't support reduce to single element well, so break it up
            hint, split = cls.num_splits(
                device,
                dst_dtype,
                src_dtype,
                inner_fn,
                ranges,
                reduction_ranges,
                reduction_type,
                reduction_numel,
            )
            # intermediate reduction in split can contain complex indexing,
            # and num_splits will fail to correctly set the hint
            # reuse the passed hint if available
            if reduction_hint == ReductionHint.DEFAULT:
                reduction_hint = hint
            if split > 1:
                # triton doesn't support reduce to single element well, so break it up
                return cls.create_multilayer(
                    device,
                    dst_dtype,
                    src_dtype,
                    inner_fn,
                    ranges,
                    reduction_ranges,
                    reduction_type,
                    split,
                    reduction_hint,
                )

        return TensorBox.create(
            Reduction(
                device,
                dst_dtype,
                inner_fn,
                ranges,
                reduction_ranges,
                reduction_type,
                src_dtype,
                reduction_hint,
            )
        )

    @staticmethod
    def default_value(reduction_type, dtype):
        if reduction_type in {"max", "argmax"}:
            if is_float_dtype(dtype):
                return float("-inf")
            elif is_boolean_dtype(dtype):
                return 0
            else:
                return torch.iinfo(dtype).min
        if reduction_type in {"min", "argmin"}:
            if is_float_dtype(dtype):
                return float("inf")
            elif is_boolean_dtype(dtype):
                return 1
            else:
                return torch.iinfo(dtype).max

        return {
            "sum": 0,
            "any": 0,
        }[reduction_type]

    @classmethod
    def create_multilayer(
        cls,
        device: torch.device,
        dst_dtype: torch.dtype,
        src_dtype: torch.dtype,
        inner_fn: Callable,
        ranges: List[Expr],
        reduction_ranges: List[Expr],
        reduction_type: str,
        split: int,
        reduction_hint: ReductionHint,
    ):
        """
        Break a large reduction up into multiple smaller reductions
        recursively
        """
        reduction_numel = sympy_product(reduction_ranges)

        # TODO(jansel): convert this to dynamic shapes
        # TODO(jansel): realize the reduction so we can do dynamic indexing
        reduction_ranges = [
            sympy.Integer(V.graph.sizevars.guard_static_shape(s))
            for s in reduction_ranges
        ]
        reduction_numel = sympy.Integer(
            V.graph.sizevars.guard_static_shape(reduction_numel)
        )

        if V.graph.sizevars.size_hint(reduction_numel) % split == 0:
            need_mask = False
        else:
            need_mask = True

        split = sympy.Integer(split)
        block_size = IndexingDiv(reduction_numel + (split - 1), split)

        reindex = View.dynamic_reshape_indexer(reduction_ranges, [reduction_numel])

        def wrapper_fn(index, reduction_index):
            (reduction_index,) = reduction_index
            *new_index, reduction_block = index
            indices = block_size * reduction_block + reduction_index

            def body():
                return inner_fn(new_index, reindex([indices]))

            if need_mask:
                mask = ops.lt(
                    ops.index_expr(indices, torch.int32),
                    ops.index_expr(reduction_numel, torch.int32),
                )
                return ops.masked(
                    mask, body, cls.default_value(reduction_type, dst_dtype)
                )
            else:
                return body()

        # triton will automatically compute reductions in fp32 if reducing over fp16/bf16
        # within the kernel. keep the intermediate in fp32 so as to keep the whole reduction
        # in fp32 and not reduce precision by breaking up the kernel into multiple layers
        intermediate_dtype = (
            dst_dtype
            if dst_dtype not in (torch.float16, torch.bfloat16)
            else torch.float
        )
        intermediate = Reduction.create(
            device,
            intermediate_dtype,
            src_dtype,
            wrapper_fn,
            [*ranges, split],
            [block_size],
            reduction_type,
            reduction_hint,
        )
        intermediate.realize()
        intermediate_loader = intermediate.make_loader()

        def intermediate_fn(index, reduction_index):
            return intermediate_loader([*index, *reduction_index])

        numel_hint = V.graph.sizevars.size_hint(sympy_product(ranges))
        if split <= 512 and numel_hint <= 512 and reduction_hint == ReductionHint.OUTER:
            reduction_hint = ReductionHint.OUTER_TINY
        return TensorBox.create(
            Reduction(
                device,
                dst_dtype,
                intermediate_fn,
                ranges,
                [split],
                reduction_type,
                src_dtype,
                reduction_hint,
            )
        )


def is_storage_and_layout(x):
    try:
        as_storage_and_layout(x, freeze=False)
        return True
    except NotImplementedError:
        return False


def is_contiguous_storage_and_layout(x):
    try:
        buffer, layout = as_storage_and_layout(x, freeze=False)
        return layout.is_contiguous()
    except NotImplementedError:
        return False


def as_storage_and_layout(x, freeze=True, want_contiguous=False, stride_order=None):
    """Try to simplify x into a StorageBox and a Layout"""
    if isinstance(x, TensorBox):
        return as_storage_and_layout(
            x.data,
            freeze=freeze,
            want_contiguous=want_contiguous,
            stride_order=stride_order,
        )
    if isinstance(x, StorageBox) and isinstance(x.data, Buffer):
        if freeze:
            if want_contiguous:
                x.data.freeze_layout()
            elif stride_order is not None:
                x.data.freeze_layout_with_stride_order(stride_order)
            else:
                x.data.decide_layout()
        return x, x.data.layout
    if isinstance(x, ReinterpretView):
        # making the base of x contiguous or stride_ordered will not necessarily make
        # the ReinterpretedView either, so dont pass along those arguments
        buffer, _ = as_storage_and_layout(
            x.data,
            freeze=freeze,
        )
        return buffer, x.layout
    raise NotImplementedError


as_contiguous_storage_and_layout = functools.partial(
    as_storage_and_layout, want_contiguous=True
)


def is_stride_order_storage_and_layout(x, stride_order):
    try:
        buffer, layout = as_storage_and_layout(x, freeze=False)
        return layout.is_stride_ordered(stride_order)
    except NotImplementedError:
        return False


@dataclasses.dataclass
class BaseView(IRNode):
    data: IRNode

    def get_dtype(self):
        return self.data.get_dtype()

    def get_device(self):
        return self.data.get_device()

    def get_name(self):
        return self.data.get_name()

    def mark_reuse(self, users):
        return self.data.mark_reuse(users)

    def has_exceeded_max_reads(self):
        return self.data.has_exceeded_max_reads()

    def realize(self):
        return self.data.realize()

    def realize_hint(self):
        return self.data.realize_hint()

    def get_storage_numel(self):
        return self.data.get_storage_numel()

    def is_extern(self):
        return self.data.is_extern()

    @cache_on_self
    def get_reads(self):
        with patch.object(FlexibleLayout, "allow_indexing", True):
            return extract_read_writes(
                self.make_loader(),
                self.get_size(),
            ).reads

    def unwrap_view(self):
        x = self
        while isinstance(x, BaseView):
            x = x.data
        return x

    def constant_to_device(self, device):
        """Move this to a given device. Requires that all reads are to constants."""
        loader = self.make_loader()
        loader = patch.object(ConstantBuffer, "override_device", device)(loader)
        return Pointwise(device, self.get_dtype(), loader, self.get_size())


@dataclasses.dataclass
class ExpandView(BaseView):
    size: List[Expr]

    @staticmethod
    def _normalize_size(x, new_size):
        """Replace `-1` with correct sizes"""
        new_size = list(map(sympy.expand, new_size))
        old_size = x.get_size()
        old_size = [None] * (len(new_size) - len(old_size)) + list(old_size)
        assert len(new_size) == len(old_size)
        for i in range(len(new_size)):
            if new_size[i] == -1:
                assert old_size[i] is not None
                new_size[i] = old_size[i]
        return new_size

    @classmethod
    def create(cls, x, new_size):
        new_size = cls._normalize_size(x, new_size)

        if is_storage_and_layout(x):
            storage, old_layout = as_storage_and_layout(x)
            skip = len(new_size) - len(old_layout.size)
            assert skip >= 0
            new_stride = [sympy.Integer(0)] * skip
            for stride, size in zip(old_layout.stride, old_layout.size):
                new_stride.append(stride if size != 1 else sympy.Integer(0))
            new_layout = FixedLayout(
                old_layout.device,
                old_layout.dtype,
                list(new_size),
                new_stride,
                old_layout.offset,
            )
            return ReinterpretView(storage, new_layout)

        return ExpandView(x, new_size)

    def get_size(self):
        return self.size

    def make_loader(self):
        target = self.get_size()
        actual = self.data.get_size()
        skip = len(target) - len(actual)
        inner = self.data.make_loader()

        def load(index):
            index = list(index[skip:])
            assert len(index) == len(actual)
            for i in range(len(actual)):
                if actual[i] == 1:
                    # zero out broadcast dimension
                    index[i] = sympy.Integer(0)
            return inner(index)

        return load


@dataclasses.dataclass
class PermuteView(BaseView):
    dims: List[Expr]

    @classmethod
    def create(cls, x, dims):
        assert set(cls._map_neg_dims(dims)) == set(range(len(dims)))

        if is_storage_and_layout(x):
            storage, old_layout = as_storage_and_layout(x)
            new_layout = FixedLayout(
                old_layout.device,
                old_layout.dtype,
                [old_layout.size[i] for i in dims],
                [old_layout.stride[i] for i in dims],
                old_layout.offset,
            )
            return ReinterpretView(storage, new_layout)

        return PermuteView(x, dims)

    @classmethod
    def _map_neg_dims(cls, dims):
        return [dim if dim >= 0 else len(dims) + dim for dim in dims]

    def get_size(self):
        assert set(self._map_neg_dims(self.dims)) == set(range(len(self.dims)))
        size = self.data.get_size()
        return [size[i] for i in self.dims]

    def make_loader(self):
        inner = self.data.make_loader()
        inv = {j: i for i, j in enumerate(self.dims)}
        inv = [inv[i] for i in range(len(self.dims))]
        assert set(inv) == set(range(len(self.dims)))

        def load(index):
            index = [index[i] for i in inv]
            return inner(index)

        return load


class SqueezeView(BaseView):
    @classmethod
    def create(cls, x, *, dim=None):

        if is_storage_and_layout(x):
            storage, old_layout = as_storage_and_layout(x)
            new_size = []
            new_stride = []
            if dim is not None:
                assert isinstance(dim, int), "expected integer dim argument"
                assert 0 <= dim and dim < len(old_layout.size)

            for i, (size, stride) in enumerate(zip(old_layout.size, old_layout.stride)):
                if dim is None:
                    if size != 1:
                        new_size.append(size)
                        new_stride.append(stride)
                else:
                    if i != dim:
                        new_size.append(size)
                        new_stride.append(stride)
                    else:
                        assert size == 1, "expected squeezed size to be 1"

            new_layout = FixedLayout(
                old_layout.device,
                old_layout.dtype,
                new_size,
                new_stride,
                old_layout.offset,
            )
            return ReinterpretView(storage, new_layout)

        if dim is None:
            # redirect to a generic view
            return View.create(x, [s for s in x.get_size() if s != 1])
        else:
            assert x.get_size()[dim] == 1
            return View.create(x, [s for i, s in enumerate(x.get_size()) if i != dim])

    @staticmethod
    def squeezer(size: Tuple[sympy.Expr, ...]):
        new_size = [s for s in size if s != 1]
        not_one = [i for i, s in enumerate(size) if s != 1]
        length = len(size)

        def reindex(index: List[sympy.Expr]) -> List[sympy.Expr]:
            assert len(index) == len(not_one), f"{index} {not_one}"
            new_index = [sympy.Integer(0)] * length
            for idx, s in zip(not_one, index):
                new_index[idx] = s
            return tuple(new_index)

        return new_size, reindex

    def __init__(self, data):
        raise AssertionError("use SqueezeView.create()")


@dataclasses.dataclass
class View(BaseView):
    size: List[Expr]
    reindex: Callable

    def make_indexer(self):
        base_indexer = self.data.make_indexer()

        def indexer(idx):
            return base_indexer(self.reindex(idx))

        return indexer

    @staticmethod
    def handle_negative_index(idx, size):
        idx = sympy.expand(idx)
        size = sympy.expand(size)
        sizevars = V.graph.sizevars
        if sizevars.size_hint(idx) < 0:
            sizevars.guard_lt(idx, 0)
            idx = idx + size
        return idx

    def reindex_str(self):
        index_old = [sympy_symbol(f"i{n}") for n in range(len(self.size))]
        index_new = list(self.reindex(index_old))
        return f"lambda {', '.join(map(str, index_old))}: {index_new}"

    def __str__(self):
        return self.str_helper(
            [self.data, f"size={self.size}", f"reindex={self.reindex_str()}"]
        )

    __repr__ = __str__

    @classmethod
    def create(cls, x, new_size):
        assert isinstance(new_size, (tuple, list))
        old_size, new_size = cls.resolve_negative_size(x.get_size(), new_size)

        if V.graph.sizevars.maybe_guard_list_equals(old_size, new_size):
            return x

        # TODO: a new class for FixedTransferLayout that output layout is constrained by input layout
        if is_contiguous_storage_and_layout(x) and not isinstance(
            x.data, ExternKernelAlloc
        ):
            storage, old_layout = as_contiguous_storage_and_layout(x)
            new_layout = FixedLayout(
                old_layout.device,
                old_layout.dtype,
                new_size,
                FlexibleLayout.contiguous_strides(new_size),
                old_layout.offset,
            )
            return ReinterpretView(storage, new_layout)

        reindex = cls.dynamic_reshape_indexer(old_size, new_size)
        return cls(x, tuple(new_size), reindex)

    @staticmethod
    def resolve_negative_size(old_size, new_size):
        new_size = [V.graph.sizevars.simplify(x) for x in new_size]
        old_size = [V.graph.sizevars.simplify(x) for x in old_size]

        new_size = list(new_size)
        for i in range(len(new_size)):
            if new_size[i] == -1:
                new_size[i] = sympy.Integer(1)
                new_size[i] = CleanDiv(sympy_product(old_size), sympy_product(new_size))
                break

        V.graph.sizevars.guard_equals(sympy_product(old_size), sympy_product(new_size))
        return old_size, new_size

    @classmethod
    def dynamic_reshape_indexer(cls, old_size, new_size):
        try:
            reindex = cls._dynamic_reshape_indexer(old_size, new_size)
        except (AssertionError, IndexError):
            # optimistic algorithm failed, lets do a fallback
            flat = [sympy_product(old_size)]
            reindex1 = cls._dynamic_reshape_indexer(old_size, flat)
            reindex2 = cls._dynamic_reshape_indexer(flat, new_size)
            reindex = fuse_reindexing(reindex1, reindex2)
        return reindex

    @staticmethod
    def _dynamic_reshape_indexer(old_size, new_size):
        """
        Perform a reshape entirely by modifying indexing math
        """
        size_hint = V.graph.sizevars.size_hint
        vars = [sympy_symbol(f"view{i}") for i in range(len(new_size))]

        stack_new = list(zip(vars, new_size))
        stack_old = list(old_size)

        view_expr = []
        while stack_new and stack_old:
            size_old = stack_old.pop()
            var, size_new = stack_new.pop()
            if size_old == 1:
                view_expr.append(sympy.Integer(0))
                stack_new.append((var, size_new))  # re-add
            elif size_new == 1:
                stack_old.append(size_old)  # re-add
            elif size_hint(size_new) == size_hint(size_old):
                view_expr.append(var)
                V.graph.sizevars.guard_equals(size_new, size_old)
            elif size_hint(size_new) < size_hint(size_old):
                while size_hint(size_new) < size_hint(size_old):
                    var2, size_new2 = stack_new.pop()
                    var = var2 * size_new + var
                    size_new = size_new * size_new2
                view_expr.append(var)
                V.graph.sizevars.guard_equals(size_new, size_old)
            elif size_hint(size_new) > size_hint(size_old):
                divisor = sympy.Integer(1)
                modulus = size_old
                view_expr.append(ModularIndexing(var, divisor, modulus))
                divisor = divisor * modulus
                while size_hint(size_new) > size_hint(size_old):
                    modulus = stack_old.pop()
                    view_expr.append(ModularIndexing(var, divisor, modulus))
                    divisor = divisor * modulus
                    size_old = size_old * modulus
                V.graph.sizevars.guard_equals(size_new, size_old)
            else:
                raise AssertionError()

        while stack_old:
            size_old = stack_old.pop()
            assert size_old == 1
            view_expr.append(sympy.Integer(0))

        while stack_new:
            var, size_new = stack_new.pop()
            assert size_new == 1

        view_expr = list(reversed(view_expr))
        assert len(view_expr) == len(old_size)

        def reindex(index):
            assert len(index) == len(vars), (len(index), len(vars))
            replacements = dict(zip(vars, index))
            return tuple(sympy_subs(x, replacements) for x in view_expr)

        return reindex

    def get_size(self):
        return self.size

    def make_loader(self):
        def load(index):
            return inner(self.reindex(index))

        inner = self.data.make_loader()
        return load


@dataclasses.dataclass
class ReinterpretView(BaseView):
    """Pretend our storage has a different layout"""

    layout: "Layout"

    def __post_init__(self):
        if isinstance(self.data, BaseView):
            self.data = self.data.unwrap_view()

    def __str__(self):
        return self.str_helper(
            [
                self.data,
                self.layout,
            ]
        )

    __repr__ = __str__

    def get_name(self):
        return self.data.get_name()

    def get_device(self):
        return self.layout.device

    def get_dtype(self):
        return self.layout.dtype

    def get_size(self):
        return self.layout.size

    def get_stride(self):
        return self.layout.stride

    def make_loader(self):
        def loader(index):
            indexer = self.layout.make_indexer()
            return ops.load(self.get_name(), indexer(index))

        return loader

    def make_indexer(self):
        return self.layout.make_indexer()

    def get_layout(self):
        return self.layout

    def freeze_layout(self):
        pass

    def codegen_reference(self):
        size = V.graph.sizevars.codegen_shape_tuple(self.layout.size)
        stride = V.graph.sizevars.codegen_shape_tuple(self.layout.stride)
        offset = V.graph.sizevars.codegen_sizevar(self.layout.offset)
        if offset != "0":
            return f"as_strided({self.get_name()}, {size}, {stride}, {offset})"
        return f"as_strided({self.get_name()}, {size}, {stride})"


class SliceView(View):
    @classmethod
    def create(cls, x, dim, start, end, step=1):
        step = sympy.expand(step)
        assert step > 0
        try:
            if start == 0 and end >= 2**63 and step == 1:
                return x
        except TypeError:
            pass

        sizevars = V.graph.sizevars
        new_size = list(x.get_size())

        start = cls.handle_negative_index(start, new_size[dim])
        end = cls.handle_negative_index(end, new_size[dim])

        end = sizevars.guard_min(end, new_size[dim])
        start = sizevars.guard_min(sizevars.guard_min(start, new_size[dim]), end)
        if start == 0 and sizevars.size_hint(end - new_size[dim]) == 0 and step == 1:
            sizevars.guard_equals(end, new_size[dim])
            return x

        new_size[dim] = IndexingDiv(end - start + (step - 1), step)

        if is_storage_and_layout(x):
            # Fast path
            storage, old_layout = as_storage_and_layout(x)
            new_stride = list(old_layout.stride)
            new_stride[dim] = new_stride[dim] * step
            new_layout = FixedLayout(
                old_layout.device,
                old_layout.dtype,
                new_size,
                new_stride,
                old_layout.offset + old_layout.stride[dim] * start,
            )
            return ReinterpretView(storage, new_layout)

        def reindex(index):
            assert len(index) == len(new_size), f"wrong ndim {index} {new_size}"
            index = list(index)
            index[dim] = index[dim] * step + start
            return index

        # redirect to a generic view
        return SliceView(x, size=new_size, reindex=reindex)


class BaseConstant(IRNode):
    def get_size(self):
        return ()

    def get_dtype(self):
        return self.dtype

    def get_device(self):
        return self.device

    def mark_reuse(self, users):
        pass

    def has_exceeded_max_reads(self):
        return False

    def get_reads(self):
        return ()

    def is_extern(self):
        return False


@dataclasses.dataclass
class Constant(BaseConstant):
    value: Any
    dtype: torch.dtype
    device: torch.device

    def make_loader(self):
        def loader(index):
            return ops.constant(self.value, self.dtype)

        return loader


@dataclasses.dataclass
class IndexingConstant(BaseConstant):
    index: Any
    dtype: torch.dtype
    device: torch.device

    def make_loader(self):
        def loader(index):
            return ops.index_expr(self.index, self.dtype)

        return loader


@dataclasses.dataclass
class Layout(IRNode):
    def __init__(
        self,
        device: torch.device,
        dtype: torch.dtype,
        size: List[Expr],
        stride: List[Expr],
        offset: Expr = Integer(0),
    ):
        self.device = device
        self.dtype = dtype
        self.size = size
        self._stride = stride
        self.offset = offset

    @property
    def stride(self):
        return self._stride

    def __str__(self):
        offset = ""
        if self.offset != 0:
            offset = f", offset={self.offset}"
        return (
            f"{type(self).__name__}('{self.device.type}', {self.dtype}, "
            f"size={self.size}, stride={self.stride}{offset})"
        )

    __repr__ = __str__

    def is_contiguous(self):
        for left, right, size in zip(
            self.stride, FlexibleLayout.contiguous_strides(self.size), self.size
        ):
            if size != 1 and left != right:
                return False
        return True

    def is_transposed(self):
        for left, right, size in zip(
            self.stride,
            reversed(FlexibleLayout.contiguous_strides(self.size)),
            self.size,
        ):
            if size != 1 and left != right:
                return False
        return True

    def is_stride_ordered(self, order):
        assert len(self.stride) == len(order)
        # reorder the stride given order
        stride_ordered = [None] * len(order)
        for i in range(len(order)):
            stride_ordered[order[i]] = V.graph.sizevars.size_hint(self.stride[i])
        # check if it is in ascending order
        for i in range(len(order) - 1):
            if stride_ordered[i] > stride_ordered[i + 1]:
                return False
        return True

    def is_channels_last_stride_ordered(self):
        # create channels_last order(NCHW, NCDHW, the C is the first order).
        order = [0] + list(reversed(range(1, len(self.stride) - 1)))
        order = [len(order)] + order
        return self.is_stride_ordered(order)

    def as_fixed(self):
        return FixedLayout(
            self.device,
            self.dtype,
            self.size,
            self.stride,
            self.offset,
        )

    def make_indexer(self):
        assert (
            FlexibleLayout.allow_indexing
        ), f"convert {type(self).__name__} to FixedLayout first"
        return self.as_fixed().make_indexer()

    def __eq__(self, other) -> bool:
        return (
            self.device == other.device
            and self.dtype == other.dtype
            and self.size == other.size
            and self.stride == other.stride
            and self.offset == other.offset
        )


class FixedLayout(Layout):
    """A Tensor layout we cannot change"""

    def make_indexer(self):
        """A closure containing math to read a given element"""

        def indexer(index):
            assert len(index) == len(self.stride) == len(self.size)
            result = self.offset
            for idx, stride, sz in zip(index, self.stride, self.size):
                if sz != 1:
                    result = result + idx * stride
            return result

        return indexer


class FlexibleLayout(Layout):
    """A Tensor layout we are allowed to change"""

    allow_indexing = False

    @staticmethod
    def contiguous_strides(sizes):
        if len(sizes) == 0:
            return []
        reversed_strides = [sympy.Integer(1)]
        for size in reversed(sizes[1:]):
            reversed_strides.append(size * reversed_strides[-1])
        return list(reversed(reversed_strides))

    @staticmethod
    def fill_ordered(sizes, order):
        """
        Create a stride based on the order the dimensions should be filled in.

        In this format, channels last would be:
            [1, 3, 2, 0]
        """
        assert set(range(len(sizes))) == set(order)
        next_stride = sympy.Integer(1)
        strides = [None] * len(order)

        for i in order:
            strides[i] = next_stride
            next_stride = next_stride * sizes[i]
        return strides

    @staticmethod
    def stride_ordered(sizes, order):
        """
        Create a stride based on the sorted order of a permuted range.

        In this format, channels last would be:
            [3, 0, 2, 1]
        """
        assert set(range(len(sizes))) == set(order)
        fill_order = stride_order2fill_order(order)
        return FlexibleLayout.fill_ordered(sizes, fill_order)

    @staticmethod
    def same_ordered(sizes, stride):
        """
        Create a stride that has the same stride order as given stride

        For example, if given stride is [1000, 1, 100, 10],
        the fill order should be [1, 3, 2, 0]
        """
        assert len(sizes) == len(stride)
        stride = [V.graph.sizevars.size_hint(x) for x in stride]
        fill_order = sorted(range(len(stride)), key=stride.__getitem__)
        return FlexibleLayout.fill_ordered(sizes, fill_order)

    def as_stride_order(self, order):
        return FixedLayout(
            self.device,
            self.dtype,
            self.size,
            self.stride_ordered(self.size, order),
            self.offset,
        )

    def as_fill_order(self, order):
        return FixedLayout(
            self.device,
            self.dtype,
            self.size,
            self.fill_ordered(self.size, order),
            self.offset,
        )

    def as_same_order(self, stride):
        return FixedLayout(
            self.device,
            self.dtype,
            self.size,
            self.same_ordered(self.size, stride),
            self.offset,
        )

    def __init__(self, device, dtype, size, stride_order=None):
        super(FlexibleLayout, self).__init__(
            device, dtype, size, FlexibleLayout.contiguous_strides(size)
        )
        self.preferred_stride_order = stride_order


class AliasedLayout(Layout):
    """Shares the same storage as another tensor"""

    def __init__(self, view: "ReinterpretView"):
        layout = view.get_layout()
        super().__init__(
            layout.device,
            layout.dtype,
            layout.size,
            layout.stride,
        )
        self.view = view

    def make_indexer(self):
        return self.as_fixed().make_indexer()

    def maybe_guard_aligned(self):
        offset = self.view.get_layout().offset
        if offset == 0:
            return True
        from .compile_fx import ALIGNMENT

        return V.graph.sizevars.maybe_guard_multiple_of(offset, ALIGNMENT)


class MutationLayout(Layout):
    def __init__(self, target: IRNode):
        super().__init__(
            target.get_device(),
            target.get_dtype(),
            target.get_size(),
            None,  # type: ignore[arg-type]
        )
        self.target = target

    @Layout.stride.getter
    def stride(self):
        return self.real_layout().stride

    def real_layout(self):
        if isinstance(self.target, MutationLayout):
            return self.target.real_layout()
        return self.target.data.layout

    @classmethod
    def realize_into(cls, src, dst):
        dst.realize()
        V.graph.realize_users_of(dst.get_name())

        if isinstance(src, TensorBox):
            src = src.data

        if not isinstance(src, StorageBox) or src.is_user_of(dst.get_name()):
            need_copy = True
        else:
            src.realize()
            need_copy = not isinstance(src.data.layout, FlexibleLayout)

        if need_copy:
            src = Pointwise.create(
                device=src.get_device(),
                dtype=src.get_dtype(),
                inner_fn=src.make_loader(),
                ranges=[
                    V.graph.sizevars.guard_equals(a, b)
                    for a, b in zip(src.get_size(), dst.get_size())
                ],
            ).data
            src.realize()

        assert isinstance(src.data.layout, FlexibleLayout)
        src.data.layout = MutationLayout(dst)
        return src.data

    def as_fixed(self):
        return self

    def make_indexer(self):
        return self.target.make_indexer()


@dataclasses.dataclass
class Buffer(IRNode):
    name: str
    layout: Layout

    def make_indexer(self):
        return self.layout.make_indexer()

    def get_name(self):
        assert self.name
        return self.name

    def get_device(self):
        return self.layout.device

    def get_dtype(self):
        return getattr(self.layout, "dtype", None)

    def get_size(self):
        return self.layout.size

    def get_stride(self):
        return self.layout.stride

    def get_layout(self):
        return self.layout

    def get_storage_numel(self):
        return self.get_numel()

    def is_extern(self):
        return False

    def freeze_layout(self):
        if not isinstance(self.layout, MultiOutputLayout):
            self.layout = self.layout.as_fixed()

    def freeze_layout_with_stride_order(self, order):
        assert isinstance(self.layout, FlexibleLayout)
        self.layout = self.layout.as_stride_order(order)

    def freeze_layout_with_fill_order(self, order):
        assert isinstance(self.layout, FlexibleLayout)
        self.layout = self.layout.as_fill_order(order)

    def freeze_layout_with_same_order(self, stride):
        assert isinstance(self.layout, FlexibleLayout)
        self.layout = self.layout.as_same_order(stride)

    def make_loader(self):
        def loader(index):
            indexer = self.layout.make_indexer()
            return ops.load(self.name, indexer(index))

        return loader

    def is_no_op(self):
        return False

    def codegen_reference(self):
        return self.get_name()

    def decide_layout(self):
        pass

    def get_alias_names(self):
        if isinstance(self.layout, AliasedLayout):
            return [self.layout.view.get_name()]
        return ()

    def get_mutation_names(self):
        if isinstance(self.layout, MutationLayout):
            return [self.layout.target.get_name()]
        return ()

    @cache_on_self
    def get_read_writes(self):
        with patch.object(FlexibleLayout, "allow_indexing", True):
            return extract_read_writes(
                self.make_loader(),
                self.get_size(),
            )

    def get_reads(self):
        return self.get_read_writes().reads

    def realize(self):
        pass


class InputBuffer(Buffer):
    pass


class ConstantBuffer(InputBuffer):
    override_device = None

    def make_loader(self):
        def loader(index):
            indexer = self.layout.make_indexer()
            return ops.load(
                V.graph.constant_name(self.name, self.override_device), indexer(index)
            )

        return loader

    def constant_to_device(self, device):
        return ConstantBuffer(V.graph.constant_name(self.name, device), self.layout)


class RandSeedBuffer(ConstantBuffer):
    def codegen_reference(self):
        # Clone makes sure if we pass this from forwards to backwards
        # the value does not get clobbered by the time backwards is run.
        return self.get_name() + ".clone()"


class NoneAsConstantBuffer(IRNode):
    def codegen_reference(self):
        return "None"


class ShapeAsConstantBuffer(IRNode):
    def __init__(self, shape):
        super().__init__()
        self.shape = shape

    def codegen_reference(self):
        return str(self.shape)


@dataclasses.dataclass
class ComputedBuffer(Buffer):
    data: Loops

    @cache_on_self
    def get_read_writes(self):
        with patch.object(FlexibleLayout, "allow_indexing", True):
            if self.data.get_reduction_type():
                return extract_read_writes(
                    self.get_store_function(),
                    self.data.get_size(),
                    self.data.get_reduction_size(),
                )
            else:
                return extract_read_writes(
                    self.get_store_function(),
                    self.data.get_size(),
                )

    def get_store_function(self):
        indexer = self.layout.as_fixed().make_indexer()
        if self.data.get_reduction_type():
            return partial(self.data.store_reduction, self.name, indexer)
        else:
            return partial(self.data.store_output, self.name, indexer)

    def decide_layout(self):
        """
        If our layout is still flexible, try to set it based on stride orders of reads.

        TODO(jansel): A better algorithm here would look at downstream consumers of this
                      value and try to do global graph-level layout optimization.
                      This is also something just begging to be autotuned.
        """
        if isinstance(self.layout, FlexibleLayout):
            _, (index_vars, reduction_vars), _ = dependencies.index_vars_squeeze(
                self.data.get_size(), self.data.get_reduction_size()
            )
            reads = self.get_read_writes().reads
            reads_bufs = [
                V.graph.name_to_buffer[r.name]
                if r.name in V.graph.name_to_buffer.keys()
                else None
                for r in reads
            ]
            priority_idx = []
            for i, reads_buf in enumerate(reads_bufs):
                if (
                    isinstance(reads_buf, Convolution)
                    and reads_buf.kernel != "aten.convolution"
                ):
                    # prioritize Conv layout order
                    priority_idx.append(i)
            # only consider reads to buffer of same size
            reads = [
                sympy_subs(
                    r.index, {v: sympy.Integer(0) for v in reduction_vars if v != 0}
                )
                for r in reads
            ]

            if reads:
                stride_lengths = numpy.array(
                    [V.graph.sizevars.stride_hints(expr, index_vars) for expr in reads],
                    dtype=numpy.int64,
                )
                from .scheduler import pick_loop_order

                self.freeze_layout_with_fill_order(
                    pick_loop_order(stride_lengths, self.get_size(), priority_idx)
                )

        if isinstance(self.layout, FlexibleLayout):
            self.freeze_layout()

    def simplify_and_reorder(self):
        """
        This is a main place where we do loop transformations in a
        backend-agnostic way.

        Here we:
            1) Remove any 1 dimensions
            2) Fuse contiguous dimensions together
            3) Reorder dimensions based on stride orders
        """
        _, args, var_ranges = dependencies.index_vars_squeeze(
            self.data.get_size(), self.data.get_reduction_size(), prefix="q"
        )
        with patch.object(ConstantBuffer, "override_device", self.get_device()):
            body = LoopBody(
                self.get_store_function(),
                (args if self.get_reduction_type() else args[:1]),
                var_ranges,
            )
        index_formulas = [*body.indexing_exprs.values()]
        reads_bufs = [
            V.graph.name_to_buffer[reads_name]
            if reads_name in V.graph.name_to_buffer.keys()
            else None
            for reads_name in body.reads_name2expr.keys()
        ]
        priority_idx = []
        if config.triton.convolution == "aten":
            memory_addrs = [
                *body.reads_name2expr.values(),
                *body.writes_name2expr.values(),
            ]
        else:
            # prioritize reads layout/loop_ordering over writes
            if len(body.reads_name2expr.values()) > 0:
                memory_addrs = [*body.reads_name2expr.values()]
            else:
                memory_addrs = [*body.writes_name2expr.values()]
            for i, reads_buf in enumerate(reads_bufs):
                if isinstance(reads_buf, Convolution):
                    priority_idx.append(i)
        index_vars = []
        reduce_vars = []
        index_size = []
        reduce_size = []
        for v, s in var_ranges.items():
            if v in args[0]:
                assert not reduce_vars
                index_vars.append(v)
                index_size.append(s)
            else:
                assert v in args[1]
                reduce_vars.append(v)
                reduce_size.append(s)

        # the reordering_reindex in reads' simplify_reorder_and_tile
        reordering_reindex = [same_reorder(range(len(index_vars)))] * len(memory_addrs)
        for i, reads_buf in enumerate(reads_bufs):
            if isinstance(reads_buf, ComputedBuffer) and hasattr(
                reads_buf, "iter_reordering_reindex"
            ):
                reordering_reindex[i] = reads_buf.iter_reordering_reindex

        def simplify_and_reorder(x_vars, sizes, reordering_reindex=None):
            sizes, reindex0, reindex1 = self._apply_loop_reordering(
                x_vars, sizes, memory_addrs, reordering_reindex, priority_idx
            )
            # for NHWC: reindex0([0,1,2,3]) = [0,2,3,1], reindex1([0,1,2,3]) = [0,3,2,1]
            x_vars = reindex0(x_vars)
            sizes, reindex2, prune = V.graph.sizevars._simplify_loops(
                x_vars,
                sizes,
                index_prevent_reordering(index_formulas, x_vars, sizes),
            )
            x_vars = prune(x_vars)
            # sizes, reindex1, prune = _simplify_loops(x_vars, sizes, index_formulas)
            # x_vars = prune(x_vars)
            # sizes, reindex2 = self._apply_loop_reordering(x_vars, sizes, memory_addrs)
            reindex = fuse_reindexing(reindex1, reindex2)
            return sizes, reindex, reindex1

        iter_ranges, iter_reindex, iter_reordering_reindex = simplify_and_reorder(
            index_vars, index_size, reordering_reindex
        )
        reduce_ranges, reduce_reindex, _ = simplify_and_reorder(
            reduce_vars, reduce_size
        )

        # remember the reordering order
        self.iter_reordering_reindex = iter_reordering_reindex
        # retrace the loop body with simplification and reordering applied
        (iter_vars, reduce_vars), var_ranges = dependencies.index_vars_no_squeeze(
            iter_ranges, reduce_ranges, prefix="z"
        )
        body = LoopBody(
            body, [iter_reindex(iter_vars), reduce_reindex(reduce_vars)], var_ranges
        )
        return (iter_ranges, reduce_ranges), body

    @staticmethod
    def _apply_loop_reordering(
        index_vars, sizes, memory_addrs, reordering_reindex=None, priority_idx=None
    ):
        """
        Shuffle the order of loops around to hopefully improve performance.
        """
        from .scheduler import pick_loop_order

        if priority_idx is None:
            priority_idx = []

        try:
            strides = numpy.array(
                [
                    V.graph.sizevars.stride_hints(expr, index_vars)
                    for expr in memory_addrs
                ],
                dtype=numpy.int64,
            )
            assert strides.shape == (len(memory_addrs), len(index_vars))
            # consider both layout(strides) and reordering(reordering_reindex)
            if reordering_reindex is not None:
                for i in range(len(memory_addrs)):
                    try:
                        strides[i] = reordering_reindex[i](strides[i])
                    # if len(order) != len(strides), do not reorder
                    except AssertionError:
                        pass
            order = list(reversed(pick_loop_order(strides, sizes, priority_idx)))
        except Exception:
            if config.debug:
                log.warning(
                    f"Did not simplify complex index:\n{dict(zip(index_vars, sizes))}\n{memory_addrs}"
                )
            order = list(range(len(sizes)))
        sizes = [sizes[i] for i in order]
        return sizes, same_reorder(order), inverse_reorder(order)

    def get_reduction_size(self):
        return self.data.get_reduction_size()

    def get_reduction_type(self):
        return self.data.get_reduction_type()

    def is_no_op(self):
        return self.data.is_zero_elements()

    def should_allocate(self):
        return True

    def constant_to_device(self, device):
        """Move this to a given device. Requires that all reads are to constants."""
        return self.data.constant_to_device(device)


@dataclasses.dataclass
class InputsKernel(Buffer):
    inputs: List[Buffer]

    def get_read_writes(self):
        return dependencies.ReadWrites(
            {dependencies.StarDep(x.get_name()) for x in self.inputs},
            {dependencies.StarDep(self.get_name())},
            set(),
            [],
            None,
        )

    @staticmethod
    def unwrap_storage(inputs):
        inputs_new = []
        for x in inputs:
            if isinstance(x, TensorBox):
                x = x.data
            if isinstance(x, StorageBox):
                x = x.data
            if isinstance(x, BaseView) and not isinstance(x, ReinterpretView):
                x = ExternKernel.realize_input(x)
            assert isinstance(x, (Buffer, ReinterpretView)), x
            inputs_new.append(x)
        return inputs_new

    def is_extern(self):
        return True


class NopKernel(InputsKernel):
    def is_no_op(self):
        return True


class ConcatKernel(NopKernel):
    """
    There isn't actually a real kernel for concat, we just change the
    storage for the upstream data.
    """

    @classmethod
    def create(cls, inputs, dim):
        device = inputs[0].get_device()
        dtype = inputs[0].get_dtype()
        new_size = list(inputs[0].get_size())
        offsets_start = [0]
        offsets_end = [new_size[dim]]
        assert 0 <= dim < len(new_size)
        for i in range(1, len(inputs)):
            input_size = inputs[i].get_size()
            offsets_start.append(new_size[dim])
            assert len(input_size) == len(new_size)
            assert inputs[i].get_dtype() == dtype
            assert inputs[i].get_device() == device
            for j in range(len(new_size)):
                if j == dim:
                    new_size[j] = new_size[j] + input_size[j]
                else:
                    new_size[j] = V.graph.sizevars.guard_equals(
                        new_size[j], input_size[j]
                    )
            offsets_end.append(new_size[dim])

        kernel = ConcatKernel(
            name=None,
            layout=FixedLayout(
                device=device,
                dtype=dtype,
                size=new_size,
                stride=FlexibleLayout.contiguous_strides(new_size),
            ),
            inputs=[],
        )
        kernel = StorageBox(kernel)
        for i in range(len(inputs)):
            kernel.data.inputs.append(
                cls.realize_into(
                    inputs[i],
                    SliceView.create(kernel, dim, offsets_start[i], offsets_end[i]),
                )
            )
        kernel.data.name = V.graph.register_buffer(kernel.data)
        kernel.data.inputs = cls.unwrap_storage(kernel.data.inputs)

        return kernel

    @classmethod
    def realize_into(cls, src, dst):
        # Attempt to turn this into a ReinterpretView rather than assert.
        # This has concessions around layout, as as_storage_and_layout
        # can cause us to go from flexible to fixed layout.
        if not isinstance(dst, ReinterpretView):
            if is_storage_and_layout(dst):
                storage, layout = as_storage_and_layout(dst)
                dst = ReinterpretView(storage, layout)
        assert isinstance(dst, ReinterpretView), dst
        if isinstance(src, TensorBox):
            # unwrap a TensorBox
            return cls.realize_into(src.data, dst)
        if isinstance(src, StorageBox):
            src.realize()
            # ExternKernelAlloc has specific requirements for output layout, should create a copy
            if isinstance(src.data.layout, FlexibleLayout) and not isinstance(
                src.data, ExternKernelAlloc
            ):
                src.data.layout = AliasedLayout(dst)
                return src.data
        # introduce a copy
        pw = Pointwise.create(
            device=src.get_device(),
            dtype=src.get_dtype(),
            inner_fn=src.make_loader(),
            ranges=[
                V.graph.sizevars.guard_equals(a, b)
                for a, b in zip(src.get_size(), dst.get_size())
            ],
        )
        return cls.realize_into(pw, dst)

    def should_allocate(self):
        return True


@dataclasses.dataclass
class ExternKernel(InputsKernel):
    constant_args: Tuple[Any, ...] = ()
    kwargs: Dict[str, Any] = dataclasses.field(default_factory=dict)
    output_view: Optional[ReinterpretView] = None

    def decide_layout(self):
        if isinstance(self.layout, FlexibleLayout):
            self.apply_constraint()
            self.freeze_layout()

    def codegen(self, wrapper):
        raise NotImplementedError

    @staticmethod
    def copy_input(x):
        pw = Pointwise.create(
            device=x.get_device(),
            dtype=x.get_dtype(),
            inner_fn=x.make_loader(),
            ranges=x.get_size(),
        )
        pw.realize()
        return pw

    @classmethod
    def process_kernel(cls, kernel, *args, **kwargs):
        binded_args = signature(kernel).bind(*args, **kwargs).arguments
        args_flat, args_spec = pytree.tree_flatten(binded_args)

        is_arg_tensor = []
        tensor_args = []
        non_tensor_args = []
        for arg in args_flat:
            is_arg_tensor.append(isinstance(arg, IRNode))
            if is_arg_tensor[-1]:
                tensor_args.append(arg)
            else:
                non_tensor_args.append(arg)

        def unflatten_args(new_tensor_args, new_non_tensor_args):
            result = []
            it_tensors = iter(new_tensor_args)
            it_non_tensors = iter(new_non_tensor_args)
            for is_tensor in is_arg_tensor:
                if is_tensor:
                    result.append(next(it_tensors))
                else:
                    result.append(next(it_non_tensors))
            result = pytree.tree_unflatten(result, args_spec)
            return result.get("args", []), result.get("kwargs", {})

        tensor_args = [cls.realize_input(x) for x in tensor_args]

        # freeze layout otherwise our output stride calculation might
        # become incorrect
        for x in tensor_args:
            if is_storage_and_layout(x):
                as_storage_and_layout(x, freeze=True)

        # We don't have generic shape formulas, so just burn in the
        # shapes and run an example input.
        # TODO(jansel): replace this with dynamic shape formulas
        example_args = []

        for x in tensor_args:
            example_args.append(ir_node_to_tensor(x, guard_shape=True))

        new_args, new_kwargs = unflatten_args(example_args, non_tensor_args)
        example_output = kernel(*new_args, **new_kwargs)

        return example_output, tensor_args, non_tensor_args, unflatten_args

    @classmethod
    def convert_to_reinterpret_view(cls, x):
        """
        In order to pass this to an extern kernel we need a
        ReinterpretView not a View.  This allows us to avoid some
        uneeded copies.
        """
        assert isinstance(x, BaseView)
        if isinstance(x, ReinterpretView):
            return x

        x.unwrap_view().freeze_layout()
        rw = extract_read_writes(x.make_loader(), x.get_size(), normalize=False)
        assert len(rw.reads) == 1

        index = V.graph.sizevars.simplify_with_ranges(
            list(rw.reads)[0].index, rw.var_ranges
        )
        strides = V.graph.sizevars.stride_vars(index, rw.range_vars)
        offset = V.graph.sizevars.offset_var(index, rw.range_vars)
        expected = sympy_dot(rw.range_vars, strides) + offset

        if index != expected:
            log.debug(
                "convert_to_reinterpret_view failed: stride=%s offset=%s index=%s",
                strides,
                offset,
                index,
            )
            raise NotImplementedError()

        return ReinterpretView(
            data=x.data,
            layout=FixedLayout(
                device=x.get_device(),
                dtype=x.get_dtype(),
                size=x.get_size(),
                stride=strides,
                offset=offset,
            ),
        )

    @classmethod
    def realize_input(cls, x):
        if x is None:
            return NoneAsConstantBuffer()
        if isinstance(x, (sympy.Expr, int)):
            return ShapeAsConstantBuffer(x)
        if isinstance(x, Constant):
            return V.graph.add_tensor_constant(
                torch.tensor(x.value, dtype=x.get_dtype(), device=x.get_device())
            )
        if isinstance(x, ConstantBuffer):
            return x
        if isinstance(x, TensorBox):
            return cls.realize_input(x.data)
        if isinstance(x, ReinterpretView):
            return x
        if isinstance(x, BaseView):
            x.realize()
            if is_storage_and_layout(x.unwrap_view()) and not isinstance(
                x.unwrap_view().data, ExternKernelAlloc
            ):
                try:
                    return cls.convert_to_reinterpret_view(x)
                except NotImplementedError:
                    pass
        if isinstance(x, StorageBox):
            # TODO(jansel): impose layout preference on realized buffer
            x.realize()
            return x
        return cls.copy_input(x)

    @classmethod
    def require_stride1(cls, x):
        if is_storage_and_layout(x):
            if len(x.get_stride()) == 0:
                return x
            for stride in x.get_stride():
                if stride == 1:
                    return x
        return cls.copy_input(x)

    @classmethod
    def require_stride_order(cls, x, order):
        if x.get_numel() == 0:  # Layout doesn't matter
            return x

        # require x to have the layout as strided_ordered as order
        if is_storage_and_layout(x):
            if isinstance(x.get_layout(), FlexibleLayout):
                # fix flexiblelayout to be FixedLayout with stride_order
                as_storage_and_layout(
                    x, freeze=True, want_contiguous=False, stride_order=order
                )
                return x
            elif isinstance(
                x.get_layout(), FixedLayout
            ) and x.get_layout().is_stride_ordered(order):
                return x
            elif isinstance(x.get_layout(), MutationLayout):
                if isinstance(x.get_layout().real_layout(), FlexibleLayout):
                    raise AssertionError(
                        "the MutationLayout's real layout shouldn't be FlexibleLayout"
                    )
                elif isinstance(
                    x.get_layout().real_layout(), FixedLayout
                ) and x.get_layout().real_layout().is_stride_ordered(order):
                    return x

        # TODO - Storage to InputBuffer
        if isinstance(x, InputBuffer) and x.get_layout().is_stride_ordered(order):
            return x
        x = cls.copy_input(x)
        as_storage_and_layout(x, freeze=True, want_contiguous=False, stride_order=order)
        assert is_stride_order_storage_and_layout(x, order)
        return x

    @classmethod
    def require_contiguous(cls, x):
        return cls.require_stride_order(x, list(reversed(range(len(x.get_size())))))

    def apply_constraint(self):
        pass

    def codegen_args(self):
        args = [x.codegen_reference() for x in self.inputs]
        args.extend(map(repr, self.constant_args))
        return args

    def codegen_kwargs(self):
        kwargs = []
        if self.kwargs:
            kwargs = [f"{k}={repr(v)}" for k, v in self.kwargs.items()]
        return kwargs

    def codegen_size_asserts(self, wrapper):
        if config.size_asserts:
            size = V.graph.sizevars.codegen_shape_tuple(self.get_size())
            stride = V.graph.sizevars.codegen_shape_tuple(self.get_stride())
            wrapper.writeline(
                f"assert_size_stride({self.get_name()}, {size}, {stride})"
            )

    def get_group_stride(self):
        """
        get output sizes and strides, for template_codegen
        """
        _size = self.get_size()
        _stride = self.get_stride()
        # iter_ranges = _size of output tensor, reduce_range = [] because no reduction
        return [_size, []], _stride

    def canonicalize(self):
        """
        Manually get cononicalization of the output index
        """
        # manually generate index formula for conv
        sizevars = V.graph.sizevars
        sizes = self.get_size()
        strides = self.get_stride()
        strides = [sizevars.size_hint(x) for x in strides]
        index_vars = [sympy_symbol(f"d{i}") for i in range(len(sizes))]
        # reorder index vars according to stride
        index_order = sorted(range(len(strides)), key=strides.__getitem__, reverse=True)
        lookup = {pos: idx for idx, pos in enumerate(index_order)}
        order = [lookup[i] for i in range(len(lookup))]
        index_vars = [index_vars[i] for i in order]
        indexer = self.make_indexer()
        index = indexer(index_vars)

        new_sizes, reindex, prune = V.graph.sizevars._simplify_loops(
            index_vars, sizes, [index]
        )

        # assign new variables each dimension to deal with numbering mismatches
        # d0, d1, d2 could become d0, d2 -- which won't match d0, d1
        _, add_var = var_builder("c")
        replacement = dict(zip(index_vars, reindex([add_var(x) for x in new_sizes])))

        index = sympy_subs(sympy.expand(index), replacement)
        return index, tuple(new_sizes)

    def __str__(self):
        lines = [
            f"{field.name}={getattr(self, field.name)}"
            for field in dataclasses.fields(self)
        ]
        return self.str_helper(lines)


@dataclasses.dataclass
class ExternKernelOut(ExternKernel):
    output_view: Optional[ReinterpretView] = None

    def codegen(self, wrapper):
        args = self.codegen_args()

        kwargs = self.codegen_kwargs()
        if kwargs:
            args.extend(kwargs)

        if self.output_view:
            args.append(f"out={self.output_view.codegen_reference()}")
        else:
            args.append(f"out={self.codegen_reference()}")
        wrapper.writeline(f"{self.kernel}({', '.join(args)})")

    def __init__(self, layout, inputs, constant_args=(), kwargs=None, output_view=None):
        super().__init__(
            None, layout, self.unwrap_storage(inputs), constant_args, kwargs or {}
        )
        self.output_view = output_view
        self.name = V.graph.register_buffer(self)

    def should_allocate(self):
        return True


class ExternKernelAlloc(ExternKernel):
    def codegen(self, wrapper):
        wrapper.writeline(
            f"{self.get_name()} = {self.kernel}({', '.join(self.codegen_args())})"
        )
        if isinstance(self.layout, Layout):
            self.codegen_size_asserts(wrapper)

    def __init__(self, layout, inputs, constant_args=()):
        super().__init__(None, layout, self.unwrap_storage(inputs), constant_args)
        self.name = V.graph.register_buffer(self)

    def should_allocate(self):
        return False

    def apply_constraint(self):
        raise NotImplementedError


class InplaceBernoulliFallback(ExternKernel):
    """
    This needs to be a custom class to handle mutation properly
    """

    kernel = "aten.bernoulli_"

    def codegen(self, wrapper):
        (x,) = [t.codegen_reference() for t in self.inputs]
        wrapper.writeline(
            f"{self.kernel}({x}, {', '.join(map(repr, self.constant_args))})"
        )

    def should_allocate(self):
        return False

    def get_mutation_names(self):
        assert isinstance(self.layout, MutationLayout)
        return (self.layout.target.get_name(),)

    def __init__(self, x, *constant_args):
        super().__init__(
            None,
            MutationLayout(x),
            self.unwrap_storage([x]),
            constant_args,
        )
        self.name = V.graph.register_buffer(self)


class IndexPutFallback(ExternKernel):
    """
    This needs to be a custom class to handle mutation and indices properly
    """

    kernel = "aten.index_put_"

    def codegen(self, wrapper):
        (x, values, *valid_indices) = [t.codegen_reference() for t in self.inputs]
        indices = []
        iter_valid_indices = iter(valid_indices)
        for i, _ in enumerate(self.indices):
            if self.indices[i] is not None:
                indices.append(next(iter_valid_indices))
            else:
                indices.append("None")
        wrapper.writeline(
            f"{self.kernel}({x}, [{','.join(indices)}], {values}, {repr(self.constant_args[0])})"
        )

    def should_allocate(self):
        return False

    def __init__(self, x, indices, values, accumulate):
        self.indices = indices
        valid_indices = [i for i in indices if i is not None]
        tensors = [self.realize_input(x) for x in [x, values, *valid_indices]]
        super().__init__(
            None,
            MutationLayout(x),
            self.unwrap_storage(tensors),
            [accumulate],
        )
        self.name = V.graph.register_buffer(self)


class MatrixMultiply(ExternKernelOut):
    kernel = "aten.mm.out"

    def __init__(
        self, layout, inputs, constant_args=(), output_view=None, kernel="aten.mm.out"
    ):
        super().__init__(layout, inputs, constant_args, output_view)
        self.kernel = kernel

    @classmethod
    def create(cls, a, b):
        *m, k1 = a.get_size()
        k2, n = b.get_size()
        V.graph.sizevars.guard_equals(k1, k2)
        a = cls.realize_input(a)
        b = cls.realize_input(b)
        if len(m) != 1 and not a.get_layout().is_contiguous():
            a = cls.copy_input(a)
        else:
            a = cls.require_stride1(a)
        b = cls.require_stride1(b)

        # choose runtime kernel
        config_mm = config.triton.mm
        # default kernel is aten
        kernel = "aten.mm.out"
        if config_mm == "aten":
            kernel = "aten.mm.out"
        elif config_mm == "triton" and a.get_device().type == "cuda":
            kernel = "triton_ops.matmul_out"
        elif config_mm == "autotune":
            from .codegen.autotuner import tuned_mm

            kernel = tuned_mm(
                a.get_size(),
                b.get_size(),
                a.get_stride(),
                b.get_stride(),
                a.get_device(),
                a.get_dtype(),
            )

        return MatrixMultiply(
            layout=FlexibleLayout(
                device=a.get_device(),
                dtype=a.get_dtype(),
                size=list(m) + [n],
            ),
            inputs=[a, b],
            kernel=kernel,
        )

    def get_template_tiling(self):
        tile1, tile2 = self.get_size()
        return (
            tile1,
            tile2,
            sympy.Integer(1),
        )

    def map_args(self):
        # a, b
        in_args = [x.codegen_reference() for x in self.inputs]
        # const_args = self.constant_args
        inout_dict = OrderedDict(
            [
                ("A", f"{in_args[0]}"),
                ("B", f"{in_args[1]}"),
                ("C", f"{self.get_name()}"),
            ]
        )
        # batch==1 bmm->mm
        if len(self.get_stride()) == 3:
            assert self.get_size()[0] == 1
            stride_cm = self.get_stride()[1]
            stride_cn = self.get_stride()[2]
        else:
            stride_cm = self.get_stride()[0]
            stride_cn = self.get_stride()[1]
        args_dict = OrderedDict(
            [
                ("M", f"{self.inputs[0].get_size()[0]}"),
                ("N", f"{self.inputs[1].get_size()[1]}"),
                ("K", f"{self.inputs[0].get_size()[1]}"),
                ("stride_am", f"{self.inputs[0].get_stride()[0]}"),
                ("stride_ak", f"{self.inputs[0].get_stride()[1]}"),
                ("stride_bk", f"{self.inputs[1].get_stride()[0]}"),
                ("stride_bn", f"{self.inputs[1].get_stride()[1]}"),
                ("stride_cm", f"{stride_cm}"),
                ("stride_cn", f"{stride_cn}"),
            ]
        )
        # accumulator types
        ACC_TYPE = (
            "tl.float32"
            if self.inputs[0].get_dtype()
            in [torch.float16, torch.bfloat16, torch.float32]
            else "tl.int32"
        )
        # dict for tl.constexpr
        const_dict = OrderedDict(
            [
                ("GROUP_M", "8"),
                ("ACC_TYPE", ACC_TYPE),
                ("allow_tf32", f"{torch.backends.cuda.matmul.allow_tf32}"),
            ]
        )

        other_dict = OrderedDict()

        return inout_dict, args_dict, const_dict, other_dict


class MatrixMultiplyAdd(ExternKernelOut):
    def __init__(self, layout, inputs, constant_args=(), kwargs=None, output_view=None):
        super().__init__(layout, inputs, constant_args, kwargs or {}, output_view)
        self.kernel = "aten.addmm.out"

    @classmethod
    def create(cls, inp, a, b, beta, alpha):
        m, k1 = a.get_size()
        k2, n = b.get_size()
        V.graph.sizevars.guard_equals(k1, k2)
        inp = cls.realize_input(inp)
        a = cls.realize_input(a)
        b = cls.realize_input(b)
        a = cls.require_stride1(a)
        b = cls.require_stride1(b)
        return MatrixMultiplyAdd(
            layout=FlexibleLayout(
                device=a.get_device(),
                dtype=a.get_dtype(),
                size=[m] + [n],
            ),
            inputs=[inp, a, b],
            kwargs={"beta": beta, "alpha": alpha},
        )


class BatchMatrixMultiply(ExternKernelOut):
    kernel = "aten.bmm.out"

    def __init__(self, layout, inputs, constant_args=(), output_view=None):
        super().__init__(layout, inputs, constant_args, output_view)
        if (
            config.triton.use_bmm
            and len(inputs) > 0
            and inputs[0].get_device().type == "cuda"
        ):
            self.kernel = "triton_bmm_out"

    @classmethod
    def create(cls, a, b):
        b1, m, k1 = a.get_size()
        b2, k2, n = b.get_size()
        b3 = V.graph.sizevars.guard_equals(b1, b2)
        V.graph.sizevars.guard_equals(k1, k2)
        a = cls.require_stride1(cls.realize_input(a))
        b = cls.require_stride1(cls.realize_input(b))

        output_layout = FlexibleLayout(
            device=a.get_device(),
            dtype=a.get_dtype(),
            size=[b3, m, n],
        ).as_fixed()

        if b3 == 1:
            # convert to normal mm
            data = MatrixMultiply(
                layout=output_layout.as_fixed(),
                inputs=[SqueezeView.create(a, dim=0), SqueezeView.create(b, dim=0)],
            )
            data.output_view = ReinterpretView(
                data,
                FlexibleLayout(
                    device=a.get_device(),
                    dtype=a.get_dtype(),
                    size=[m, n],
                ).as_fixed(),
            )
        else:
            data = BatchMatrixMultiply(
                layout=output_layout,
                inputs=[a, b],
            )
        return data


class DeviceCopy(ExternKernelOut):
    @classmethod
    def create(cls, x, device):
        if not x.is_extern() and all(
            (r.name in V.graph.constants and hasattr(r, "index")) for r in x.get_reads()
        ):
            return x.constant_to_device(device)

        V.graph.device_types.add(device.type)
        V.graph.device_types.add(x.get_device().type)

        log.warning("DeviceCopy")
        return DeviceCopy(
            FlexibleLayout(
                device=device,
                dtype=x.get_dtype(),
                size=x.get_size(),
            ),
            [cls.realize_input(x)],
        )

    def codegen(self, wrapper):
        args = self.codegen_args()
        assert len(args) == 1
        if self.output_view:
            wrapper.writeline(
                f"{self.output_view.codegen_reference()}.copy_({args[0]})"
            )
        else:
            wrapper.writeline(f"{self.codegen_reference()}.copy_({args[0]})")


class DynamicScalar(IRNode):
    """
    The result of a call to aten._local_scalar_dense.

    This is not yet implemented.  The one model (so far) that calls this
    (fastNLP_Bert) does not actually use the result.  So we expect this
    node to get dead code eliminated.
    """

    def get_reads(self):
        return ()


@dataclasses.dataclass
class FallbackKernel(ExternKernelAlloc):
    def __init__(
        self,
        layout,
        kernel,
        tensor_args,
        nontensor_args,
        unflatten_args,
        kwargs=None,
    ):
        super(FallbackKernel, self).__init__(
            layout,
            tuple(tensor_args),
            tuple(nontensor_args),
        )
        if getattr(torch.ops.aten, kernel.__name__, None) is kernel:
            self.kernel = f"aten.{kernel.__name__}"
        else:
            self.kernel = (
                f"{kernel.__module__.replace('._ops.', '.ops.')}.{kernel.__name__}"
            )
        self.unflatten_args = unflatten_args
        self.kwargs = {} if kwargs is None else kwargs
        if self.kernel not in ("aten.convolution_backward",):
            log.warning(f"Using FallbackKernel: {self.kernel}")

    def codegen_args(self):
        @dataclasses.dataclass
        class Shim:
            ref: Any

            def __repr__(self):
                return self.ref

        def gen_kwarg(k, v):
            return f"{k}={repr(v)}"

        tensor_args = [Shim(x.codegen_reference()) for x in self.inputs]
        constant_args = [Shim(repr(x)) for x in self.constant_args]
        args, kwargs = self.unflatten_args(tensor_args, constant_args)
        return list(map(repr, args)) + list(gen_kwarg(k, v) for k, v in kwargs.items())

    @classmethod
    def create(cls, kernel, *args, **kwargs):
        fake_incorrect_kernels = (
            aten._fft_r2c.default,
            aten._fft_r2c.out,
            aten._fft_c2r.default,
            aten._fft_c2c.default,
            aten._fft_c2c.out,
            aten._linalg_svd.default,
            aten._linalg_svd.U,
            aten._fused_moving_avg_obs_fq_helper_functional,
        )
        context = (
            FakeTensorMode if kernel not in fake_incorrect_kernels else nullcontext
        )
        with context():
            (
                example_output,
                tensor_args,
                non_tensor_args,
                unflatten_args,
            ) = cls.process_kernel(kernel, *args, **kwargs)

        assert tensor_args or isinstance(
            example_output, torch.Tensor
        ), "Not sure where to find device info"
        packed = FallbackKernel(
            MultiOutputLayout(
                tensor_args[0].get_device() if tensor_args else example_output.device
            ),
            kernel,
            tensor_args,
            non_tensor_args,
            unflatten_args,
            kwargs,
        )

        def generate_output(output, index=""):
            if isinstance(output, (list, tuple)):
                return type(output)(
                    generate_output(output[i], f"{index}[{i}]")
                    for i in range(len(output))
                )
            elif isinstance(output, torch.Tensor):
                return MultiOutput(
                    FixedLayout(
                        output.device,
                        output.dtype,
                        [sympy.Integer(s) for s in output.size()],
                        [sympy.Integer(s) for s in output.stride()],
                    ),
                    packed,
                    index,
                )
            else:
                assert output is None, "FallbackKernel output type is not supported"
                return None

        return generate_output(example_output)

    def apply_constraint(self):
        return super().apply_constraint()


@dataclasses.dataclass
class MultiOutputLayout(IRNode):
    device: torch.device


class MultiOutput(ExternKernel):
    def codegen(self, wrapper):
        wrapper.writeline(
            f"{self.get_name()} = {self.inputs[0].get_name()}{self.index}"
        )
        self.codegen_size_asserts(wrapper)

    def __init__(self, layout, input, index: str):
        super().__init__(None, layout, [input], ())
        self.name = V.graph.register_buffer(self)
        self.index = index

    def should_allocate(self):
        return False


class Convolution(ExternKernelAlloc):
    kernel = "aten.convolution"

    def __init__(
        self,
        layout,
        inputs,
        constant_args=(),
        preferred_stride_order=None,
        kernel="aten.convolution",
    ):
        super().__init__(layout, inputs, constant_args)
        self.kernel = kernel
        self.preferred_stride_order = preferred_stride_order

    def codegen(self, wrapper):
        if self.kernel == "triton_ops.conv":
            wrapper.header.writeline(
                f"import {config.inductor_import}.triton_ops.conv as {self.kernel}"
            )
        wrapper.writeline(
            f"{self.get_name()} = {self.kernel}({', '.join(self.codegen_args())})"
        )
        if isinstance(self.layout, Layout):
            self.codegen_size_asserts(wrapper)

    @classmethod
    def create(
        cls,
        x: "TensorBox",
        weight: "TensorBox",
        bias: "TensorBox",
        stride_: List[int],
        padding_: List[int],
        dilation_: List[int],
        transposed: bool,
        output_padding_: List[int],
        groups: int,
    ):
        with torch._subclasses.FakeTensorMode():
            x_fake = ir_node_to_tensor(x, guard_shape=True)
            weight_fake = ir_node_to_tensor(weight, guard_shape=True)
            bias_fake = (
                ir_node_to_tensor(bias, guard_shape=True) if bias is not None else bias
            )
            output = torch.ops.aten.convolution(
                x_fake,
                weight_fake,
                bias_fake,
                stride_,
                padding_,
                dilation_,
                transposed,
                output_padding_,
                groups,
            )
            req_stride_order = get_stride_order(output.stride())

        if config.triton.convolution == "aten":
            weight = cls.require_stride_order(weight, req_stride_order)
            x = cls.require_stride_order(x, req_stride_order)
        else:
            x = cls.require_stride1(cls.realize_input(x))
            weight = cls.require_stride1(cls.realize_input(weight))

        stride = tuple(stride_)
        padding = tuple(padding_)
        dilation = tuple(dilation_)
        assert isinstance(transposed, bool)
        output_padding = tuple(output_padding_)
        assert isinstance(groups, int)

        output_size = output.shape

        weight_shape = [
            sympy.Integer(V.graph.sizevars.guard_static_shape(s))
            for s in weight.get_size()
        ]
        _, _, *kernel_size = weight_shape

        # choose runtime kernel
        config_conv = config.triton.convolution
        if (
            config_conv == "aten"
            or len(kernel_size) != 2  # triton conv only supports conv2d
            or not is_triton(x.get_device())
            or transposed
            or groups != 1
            # or x.get_dtype() == torch.float16
            # or x.get_dtype() == torch.bfloat16
        ):
            kernel = "aten.convolution"
        elif config_conv == "triton":
            kernel = "triton_ops.conv"
        else:
            assert config_conv == "autotune"
            from .codegen.autotuner import tuned_conv

            kernel = tuned_conv(
                x.get_size(),
                weight.get_size(),
                x.get_stride(),
                weight.get_stride(),
                stride,
                padding,
                dilation,
                transposed,
                output_padding,
                groups,
                x.get_device(),
                x.get_dtype(),
            )

        # for conv2d or conv3d, prefer channels last format
        if kernel == "triton_ops.conv":
            output_layout_str = "torch.channels_last"

        elif config.tune_layout and len(x.get_size()) == 4:
            from .codegen.autotuner import tuned_conv_layout

            output_layout_str = tuned_conv_layout(
                kernel,
                x.get_size(),
                weight.get_size(),
                stride,
                padding,
                dilation,
                transposed,
                output_padding,
                groups,
                x.get_device(),
                x.get_dtype(),
            )

        else:
            output_layout_str = (
                "torch.contiguous_format"
                if output.is_contiguous()
                else "torch.channels_last"
            )

        if output_layout_str == "torch.channels_last":
            stride_order = [0] + list(reversed(range(1, len(kernel_size) + 1)))
            if len(stride_order) < len(output_size):
                # add batch dim if it exists
                stride_order = [len(stride_order)] + stride_order
            strides = make_channels_last_strides_for(output_size)
        else:
            stride_order = list(reversed(range(len(output_size))))
            strides = make_contiguous_strides_for(output_size)

        if config.triton.convolution != "aten":
            x = cls.require_stride_order(x, stride_order)

        output_layout = FixedLayout(
            x.get_device(),
            x.get_dtype(),
            output_size,
            strides,
        )

        if bias is not None:
            return Convolution(
                output_layout,
                (x, weight, bias),
                (stride, padding, dilation, transposed, output_padding, groups),
                stride_order,
                kernel,
            )
        else:
            return Convolution(
                output_layout,
                (x, weight),
                (bias, stride, padding, dilation, transposed, output_padding, groups),
                stride_order,
                kernel,
            )

    def map_args(self):
        # x, w, bias
        in_args = [x.codegen_reference() for x in self.inputs]
        # stride, padding, dilation, transposed, output_padding, groups
        const_args = self.constant_args
        if len(in_args) < 3:
            # otherwise, bias=None is the first constant_args
            const_args = const_args[1:]

        inout_dict = OrderedDict(
            [
                ("x", f"{in_args[0]}"),
                ("w", f"{in_args[1]}"),
                ("y", f"{self.get_name()}"),
            ]
        )
        args_dict = OrderedDict(
            [
                ("stride_xn", f"{self.inputs[0].get_stride()[0]}"),
                ("stride_xc", f"{self.inputs[0].get_stride()[1]}"),
                ("stride_xh", f"{self.inputs[0].get_stride()[2]}"),
                ("stride_xw", f"{self.inputs[0].get_stride()[3]}"),
                ("stride_wn", f"{self.inputs[1].get_stride()[0]}"),
                ("stride_wc", f"{self.inputs[1].get_stride()[1]}"),
                ("stride_wh", f"{self.inputs[1].get_stride()[2]}"),
                ("stride_ww", f"{self.inputs[1].get_stride()[3]}"),
                ("stride_yn", f"{self.get_stride()[0]}"),
                ("stride_yc", f"{self.get_stride()[1]}"),
                ("stride_yh", f"{self.get_stride()[2]}"),
                ("stride_yw", f"{self.get_stride()[3]}"),
                (
                    "stride_biasn",
                    f"{self.inputs[0].get_stride()[0]}"
                    if len(in_args) >= 3
                    else "None",
                ),
                # ("delta_x_ptr", "None"),
                ("BATCH", f"{self.inputs[0].get_size()[0]}"),
                ("IN_C", f"{self.inputs[0].get_size()[1]}"),
                ("IN_H", f"{self.inputs[0].get_size()[2]}"),
                ("IN_W", f"{self.inputs[0].get_size()[3]}"),
                ("KERNEL_N", f"{self.inputs[1].get_size()[0]}"),
                ("KERNEL_H", f"{self.inputs[1].get_size()[2]}"),
                ("KERNEL_W", f"{self.inputs[1].get_size()[3]}"),
                ("OUT_H", f"{self.get_size()[2]}"),
                ("OUT_W", f"{self.get_size()[3]}"),
                ("stride_h", f"{const_args[0][0]}"),
                ("stride_w", f"{const_args[0][1]}"),
                ("padding_h", f"{const_args[1][0]}"),
                ("padding_w", f"{const_args[1][1]}"),
                ("dilation_h", f"{const_args[2][0]}"),
                ("dilation_w", f"{const_args[2][1]}"),
                # ("transposed", f"{const_args[3]}"),
                ("output_padding_h", f"{const_args[4][0]}"),
                ("output_padding_w", f"{const_args[4][1]}"),
                ("groups", f"{const_args[5]}"),
            ]
        )

        # accumulator type
        ACC_TYPE = (
            "tl.float32"
            if self.inputs[0].get_dtype()
            in [torch.float16, torch.bfloat16, torch.float32]
            else "tl.int32"
        )
        CONV1X1_NHWC = (
            "True"
            if self.inputs[0].get_stride()[1] == 1
            and self.inputs[1].get_size()[2] == 1
            and self.inputs[1].get_size()[3] == 1
            else "False"
        )
        # dict for tl.constexpr
        const_dict = OrderedDict(
            [
                ("ACC_TYPE", ACC_TYPE),
                ("CONV1X1_NHWC", CONV1X1_NHWC),
            ]
        )

        # dict for non-kernel args (e.g. delta_x_ptr)
        other_dict = OrderedDict(
            [
                ("device", f'"{self.inputs[0].get_device()}"'),
            ]
        )

        return inout_dict, args_dict, const_dict, other_dict

    def get_template_tiling(self):
        n, c, h, w = self.get_size()
        return (
            n * h * w,
            c,
            sympy.Integer(1),
        )


def _prepare_convolution_fusion_create(
    cls,
    x: "TensorBox",
    weight: "TensorBox",
    bias: "TensorBox",
    padding_: List[int],
    stride_: List[int],
    dilation_: List[int],
    groups: int,
    transposed: bool = False,
    output_padding_: List[int] = None,
):
    """
    This function is a helper function to prepare inputs, layout and constant args
    for convolution post-op fusion's create function, including deciding the output
    layout (channels first or channels last), realizing inputs and make them etc. The
    function only supports the CPU device since conv post-op fusion kernel is only
    supported on CPU right now.
    """
    stride = tuple(stride_)
    padding = tuple(padding_)
    dilation = tuple(dilation_)
    assert isinstance(groups, int)
    output_padding = tuple(output_padding_) if output_padding_ else (0, 0)
    with torch._subclasses.FakeTensorMode():
        x_fake = ir_node_to_tensor(x, guard_shape=True)
        weight_fake = ir_node_to_tensor(weight, guard_shape=True)
        bias_fake = (
            ir_node_to_tensor(bias, guard_shape=True) if bias is not None else bias
        )
        output = torch.ops.aten.convolution(
            x_fake,
            weight_fake,
            bias_fake,
            stride,
            padding,
            dilation,
<<<<<<< HEAD
            False,
            [0, 0],
            groups,
        )
        output_size = output.size()
        req_stride_order = [0] + list(reversed(range(1, len(stride) + 1)))
        req_stride_order = [len(req_stride_order)] + req_stride_order
        output_stride = make_channels_last_strides_for(output_size)

    x = cls.require_stride_order(x, req_stride_order)
    assert x.get_device().type == "cpu" and weight.get_device().type == "cpu"
    inputs = [x, weight]

    kernel_layout = FixedLayout(
        x.get_device(),
        x.get_dtype(),
        output.size(),
        output_stride,
    )
    constant_args = [padding, stride, dilation, groups]

    if bias is not None:
        inputs.append(bias)
    else:
        constant_args.insert(0, bias)
    return inputs, constant_args, kernel_layout, req_stride_order


# Port from aten/src/ATen/native/ConvUtils.h: _conv_input_size
def _conv_input_size(
    output_size, weight_size, padding, output_padding, stride, dilation, groups
):
    assert len(output_size) == len(weight_size), "Expect input dim == weight dim"
    dim = len(output_size)
    assert dim > 2, "Expect input dim > 2"

    BATCH_DIM = 0
    WEIGHT_INPUT_CHANNELS_DIM = 1
    input_size = []
    input_size.append(output_size[BATCH_DIM])
    input_size.append(weight_size[WEIGHT_INPUT_CHANNELS_DIM] * groups)
    for d in range(2, dim):
        kernel = (weight_size[d] - 1) * dilation[d - 2] + 1
        input_size_d = (
            (output_size[d] - 1) * stride[d - 2]
            - (padding[d - 2] * 2)
            + kernel
            + output_padding[d - 2]
        )
        input_size.append(input_size_d)
    return input_size


# The size of prepacked_weight is the prepacked size.
#   Groups > 1:  [g*o, i/g, ...]
#   Groups == 1: [o, i, ...]
# Returns original weight size in [i, o, ...]
def _original_deconv_weight_size(
    prepacked_weight,
    groups,
):
    prepacked_weight_size = prepacked_weight.size()
    dim = len(prepacked_weight_size)
    assert dim > 2, "Expect weight dim > 2"
    if groups > 1:
        weight_size = []
        weight_size.append(prepacked_weight_size[1] * groups)
        weight_size.append(prepacked_weight_size[0] / groups)
        for d in range(2, dim):
            weight_size.append(prepacked_weight_size[d])
    else:
        weight_size = prepacked_weight.transpose(0, 1).size()
    return weight_size


def _prepare_convolution_transpose_fusion_create(
    cls,
    x: "TensorBox",
    weight: "TensorBox",
    bias: "TensorBox",
    padding_: List[int],
    stride_: List[int],
    dilation_: List[int],
    groups: int,
    output_padding_: List[int],
):
    """
    This function is a helper function to prepare inputs, layout and constant args
    for convolution_transpose post-op fusion's create function, including deciding the output
    layout (channels first or channels last), realizing inputs and make them etc. The
    function only supports the CPU device since conv post-op fusion kernel is only
    supported on CPU right now.
    """
    stride = tuple(stride_)
    padding = tuple(padding_)
    dilation = tuple(dilation_)
    assert isinstance(groups, int)
    output_padding = tuple(output_padding_)
    with torch._subclasses.FakeTensorMode():
        x_fake = ir_node_to_tensor(x, guard_shape=True)
        weight_fake = ir_node_to_tensor(weight, guard_shape=True)

        weight_size = _original_deconv_weight_size(weight_fake, groups)
        input_size = x_fake.size()
        output_size = _conv_input_size(
            input_size, weight_size, padding, output_padding, stride, dilation, groups
=======
            transposed,
            output_padding,
            groups,
>>>>>>> 351acc05
        )

        req_stride_order = [0] + list(reversed(range(1, len(stride) + 1)))
        req_stride_order = [len(req_stride_order)] + req_stride_order
        output_stride = make_channels_last_strides_for(output_size)
    x = cls.require_stride_order(x, req_stride_order)
    assert x.get_device().type == "cpu" and weight.get_device().type == "cpu"
    inputs = [x, weight]

    kernel_layout = FixedLayout(
        x.get_device(),
        x.get_dtype(),
        output_size,
        output_stride,
    )
    constant_args = [padding, stride, dilation, groups]
    if transposed:
        constant_args.append(output_padding)

    if bias is not None:
        inputs.append(bias)
    else:
        constant_args.insert(0, bias)
    return inputs, constant_args, kernel_layout, req_stride_order


class ConvolutionUnary(ExternKernelAlloc):
    kernel = "torch.ops.mkldnn._convolution_pointwise"

    def __init__(
        self,
        layout,
        inputs,
        constant_args=(),
        kernel="torch.ops.mkldnn._convolution_pointwise",
    ):
        super().__init__(layout, inputs, constant_args)
        self.kernel = kernel

    def codegen(self, wrapper):
        wrapper.writeline(
            f"{self.get_name()} = {self.kernel}({', '.join(self.codegen_args())})"
        )
        if isinstance(self.layout, Layout):
            self.codegen_size_asserts(wrapper)

    @classmethod
    def create(
        cls,
        x: "TensorBox",
        weight: "TensorBox",
        bias: "TensorBox",
        padding_: List[int],
        stride_: List[int],
        dilation_: List[int],
        groups: int,
        attr,
        scalars,
        algorithm,
    ):
        kernel = "torch.ops.mkldnn._convolution_pointwise"
        (inputs, constant_args, kernel_layout, _) = _prepare_convolution_fusion_create(
            cls, x, weight, bias, padding_, stride_, dilation_, groups
        )
        constant_args = constant_args + [attr, scalars, algorithm]
        return ConvolutionUnary(
            layout=kernel_layout,
            inputs=inputs,
            constant_args=constant_args,
            kernel=kernel,
        )


class ConvolutionBinary(ExternKernelAlloc):
    kernel = "torch.ops.mkldnn._convolution_pointwise.binary"

    def __init__(
        self,
        layout,
        inputs,
        constant_args=(),
        kernel="torch.ops.mkldnn._convolution_pointwise.binary",
    ):
        super().__init__(layout, inputs, constant_args)
        self.kernel = kernel

    def codegen(self, wrapper):
        wrapper.writeline(
            f"{self.get_name()} = {self.kernel}({', '.join(self.codegen_args())})"
        )
        if isinstance(self.layout, Layout):
            self.codegen_size_asserts(wrapper)

    @classmethod
    def create(
        cls,
        x: "TensorBox",
        other: "TensorBox",
        weight: "TensorBox",
        bias: "TensorBox",
        padding_: List[int],
        stride_: List[int],
        dilation_: List[int],
        groups: int,
        binary_attr: str,
        binary_alpha: Optional[float],
        unary_attr: Optional[str],
        unary_scalars: Optional[List],
        unary_algorithm: Optional[str],
    ):
        kernel = "torch.ops.mkldnn._convolution_pointwise.binary"
        (
            inputs,
            constant_args,
            kernel_layout,
            req_stride_order,
        ) = _prepare_convolution_fusion_create(
            cls, x, weight, bias, padding_, stride_, dilation_, groups
        )
        other = cls.require_stride_order(other, req_stride_order)
        inputs.insert(1, other)
        constant_args = constant_args + [
            binary_attr,
            binary_alpha,
            unary_attr,
            unary_scalars,
            unary_algorithm,
        ]
        return ConvolutionBinary(
            layout=kernel_layout,
            inputs=inputs,
            constant_args=constant_args,
            kernel=kernel,
        )


class ConvolutionBinaryInplace(ExternKernelAlloc):
    kernel = "torch.ops.mkldnn._convolution_pointwise_.binary"

    def __init__(
        self,
        kernel_layout,
        inputs,
        constant_args=(),
        kernel="torch.ops.mkldnn._convolution_pointwise_.binary",
    ):
        super().__init__(kernel_layout, inputs, constant_args)
        self.kernel = kernel

    def codegen(self, wrapper):
        wrapper.writeline(
            f"{self.get_name()} = {self.kernel}({', '.join(self.codegen_args())})"
        )

    def get_mutation_names(self):
        assert isinstance(self.layout, MutationLayout)
        return (self.layout.target.get_name(),)

    @classmethod
    def create(
        cls,
        x: "TensorBox",
        other: "TensorBox",
        weight: "TensorBox",
        bias: "TensorBox",
        padding_: List[int],
        stride_: List[int],
        dilation_: List[int],
        groups: int,
        binary_attr: str,
        binary_alpha: Optional[float],
        unary_attr: Optional[str],
        unary_scalars: Optional[List],
        unary_algorithm: Optional[str],
    ):
        kernel = "torch.ops.mkldnn._convolution_pointwise_.binary"
        (inputs, constant_args, _, _) = _prepare_convolution_fusion_create(
            cls, x, weight, bias, padding_, stride_, dilation_, groups
        )
        other = cls.realize_input(other)
        V.graph.realize_users_of(other.get_name())
        inputs.insert(1, other)
        constant_args = constant_args + [
            binary_attr,
            binary_alpha,
            unary_attr,
            unary_scalars,
            unary_algorithm,
        ]
        return ConvolutionBinaryInplace(
            kernel_layout=MutationLayout(inputs[1]),
            inputs=inputs,
            constant_args=constant_args,
            kernel=kernel,
        )


class MKLPackedLinear(ExternKernelAlloc):
    kernel = "torch.ops.mkl._mkl_linear"

    def __init__(
        self,
        layout,
        inputs,
        constant_args=(),
        kernel="torch.ops.mkl._mkl_linear",
    ):
        super().__init__(layout, inputs, constant_args)
        self.kernel = kernel

    def codegen(self, wrapper):
        wrapper.writeline(
            f"{self.get_name()} = {self.kernel}({', '.join(self.codegen_args())})"
        )

    @classmethod
    def create(cls, x, packed_w, orig_w, bias, batch_size):
        kernel = "torch.ops.mkl._mkl_linear"

        with torch._subclasses.FakeTensorMode():
            x_fake = ir_node_to_tensor(x, guard_shape=True)
            weight_fake = ir_node_to_tensor(orig_w, guard_shape=True)
            bias_fake = (
                ir_node_to_tensor(bias, guard_shape=True) if bias is not None else bias
            )
            output = torch.ops.aten.linear(
                x_fake,
                weight_fake,
                bias_fake,
            )
            output_size = output.size()
            req_stride_order = list(reversed(range(len(output_size))))
            output_stride = output.stride()
        x = cls.require_stride_order(x, req_stride_order)
        inputs = [x, packed_w, orig_w]
        constant_args = [batch_size]
        if bias is not None:
            inputs.append(bias)
        else:
            constant_args.insert(0, bias)

        return MKLPackedLinear(
            layout=FixedLayout(
                x.get_device(), x.get_dtype(), output_size, output_stride
            ),
            inputs=inputs,
            constant_args=constant_args,
            kernel=kernel,
        )


class LinearUnary(ExternKernelAlloc):
    kernel = "torch.ops.mkldnn._linear_pointwise"

    def __init__(
        self,
        layout,
        inputs,
        constant_args=(),
        kernel="torch.ops.mkldnn._linear_pointwise",
    ):
        super().__init__(layout, inputs, constant_args)
        self.kernel = kernel

    def codegen(self, wrapper):
        wrapper.writeline(
            f"{self.get_name()} = {self.kernel}({', '.join(self.codegen_args())})"
        )

    @classmethod
    def create(cls, x, w, b, attr, scalars, algorithm):
        kernel = "torch.ops.mkldnn._linear_pointwise"
        x = cls.require_stride1(cls.realize_input(x))
        w = cls.require_stride1(cls.realize_input(w))

        *m, ic = x.get_size()
        oc, ic = w.get_size()

        inputs = [x, w]
        constant_args = [attr, scalars, algorithm]
        if b is not None:
            b = cls.require_stride1(cls.realize_input(b))
            inputs.append(b)
        else:
            constant_args.insert(0, b)

        return LinearUnary(
            layout=FlexibleLayout(
                device=x.get_device(),
                dtype=x.get_dtype(),
                size=list(m) + [oc],
            ),
            inputs=inputs,
            constant_args=constant_args,
            kernel=kernel,
        )

    def apply_constraint(self):
        pass


class LinearBinary(ExternKernelAlloc):
    kernel = "torch.ops.mkldnn._linear_pointwise.binary"

    def __init__(
        self,
        layout,
        inputs,
        constant_args=(),
        kernel="torch.ops.mkldnn._linear_pointwise.binary",
    ):
        super().__init__(layout, inputs, constant_args)
        self.kernel = kernel

    def codegen(self, wrapper):
        wrapper.writeline(
            f"{self.get_name()} = {self.kernel}({', '.join(self.codegen_args())})"
        )

    @classmethod
    def create(cls, x, y, w, b, attr):
        kernel = "torch.ops.mkldnn._linear_pointwise.binary"
        x = cls.require_stride1(cls.realize_input(x))
        y = cls.require_stride1(cls.realize_input(y))
        w = cls.require_stride1(cls.realize_input(w))

        *m, ic = x.get_size()
        oc, ic = w.get_size()

        inputs = [x, y, w]
        constant_args = [attr]
        if b is not None:
            b = cls.require_stride1(cls.realize_input(b))
            inputs.append(b)
        else:
            constant_args.insert(0, b)

        return LinearBinary(
            layout=FlexibleLayout(
                device=x.get_device(),
                dtype=x.get_dtype(),
                size=list(m) + [oc],
            ),
            inputs=inputs,
            constant_args=constant_args,
            kernel=kernel,
        )

    def apply_constraint(self):
        pass


class ConvolutionTransposeUnary(ExternKernelAlloc):
    kernel = "torch.ops.mkldnn._convolution_transpose_pointwise"

    def __init__(
        self,
        layout,
        inputs,
        constant_args=(),
        kernel="torch.ops.mkldnn._convolution_transpose_pointwise",
    ):
        super().__init__(layout, inputs, constant_args)
        self.kernel = kernel

    def codegen(self, wrapper):
        wrapper.writeline(
            f"{self.get_name()} = {self.kernel}({', '.join(self.codegen_args())})"
        )

    @classmethod
    def create(
        cls,
        x: "TensorBox",
        weight: "TensorBox",
        bias: "TensorBox",
        padding_: List[int],
        stride_: List[int],
        dilation_: List[int],
        groups_: int,
        output_padding_: List[int],
        attr,
        scalars,
        algorithm,
    ):
        kernel = "torch.ops.mkldnn._convolution_transpose_pointwise"
        transposed = True
        (inputs, constant_args, kernel_layout, _,) = _prepare_convolution_fusion_create(
            cls,
            x,
            weight,
            bias,
            padding_,
            stride_,
            dilation_,
            groups_,
            transposed,
            output_padding_,
        )
        constant_args = constant_args + [attr, scalars, algorithm]
        return ConvolutionTransposeUnary(
            layout=kernel_layout,
            inputs=inputs,
            constant_args=constant_args,
            kernel=kernel,
        )


@dataclasses.dataclass
class MutableBox(IRNode):
    """
    TensorBox / StorageBox allow in-place mutation of Tensors
    """

    data: IRNode

    def __getattr__(self, name):
        fn = getattr(self.data, name)
        if callable(fn):
            return fn
        raise AttributeError(f"{type(self.data).__name__}.{name} not callable")

    def __str__(self):
        if isinstance(self.data, MutableBox):
            line0 = f"{type(self).__name__}({type(self.data).__name__}("
            endl = "))"
            inner = self.data.data
        else:
            line0 = f"{type(self).__name__}("
            inner = self.data
            endl = ")"

        lines = [
            line0,
            indent(str(inner)),
            endl,
        ]
        return "\n".join(lines)

    __repr__ = __str__


class TensorBox(MutableBox):
    @staticmethod
    def create(data):
        return TensorBox(StorageBox(data))


class StorageBox(MutableBox):
    def is_input_buffer(self):
        if isinstance(self.data, (InputBuffer, ReinterpretView)):
            return self.data.get_name() in V.graph.graph_inputs
        return False

    def realize(self):
        if isinstance(
            self.data, (ComputedBuffer, InputsKernel, InputBuffer, ReinterpretView)
        ):
            return self.data.get_name()
        assert isinstance(self.data, (Pointwise, Reduction)), type(self.data)
        self.data = ComputedBuffer(
            name=None,
            layout=FlexibleLayout(
                device=self.data.get_device(),
                dtype=self.data.get_dtype(),
                size=self.data.get_size(),
            ),
            data=self.data,
        )
        self.data.name = V.graph.register_buffer(self.data)
        self.data.origins = self.origins
        return self.data.name

    def realize_hint(self):
        """
        Called on buffers we expect to be forced to realize later.
        """
        if isinstance(self.data, (Pointwise, Reduction)) and self.num_reads() > 1:
            self.realize()

    def has_exceeded_max_reads(self):
        return isinstance(self.data, Pointwise) and (
            self.num_reads() > config.realize_acc_reads_threshold
            or len(self.inner_fn_str()) > config.realize_bytes_threshold
        )

    def mark_reuse(self, users):
        """
        A heuristic to decide if we should realize a tensor
        that is used multiple times.
        """

        def should_realize_on_cpu(loops: Union[Pointwise, Reduction]):
            """
            The heuristic for realizing reused result of heavy ops on cpu
            """
            heavy_ops = ["exp"]  # a list of heavy ops
            fn_str = loops.inner_fn_str()
            return any([fn_str.startswith(op + "(") for op in heavy_ops])

        if (
            users > 1
            and isinstance(self.data, (Pointwise, Reduction))
            and (
                self.num_reads() > config.realize_reads_threshold
                or len(self.inner_fn_str()) > config.realize_bytes_threshold
                or (is_cpu(self.data) and should_realize_on_cpu(self.data))
            )
        ):
            self.realize()

    @cache_on_self
    def num_reads(self):
        data = self.data
        if isinstance(data, (InputsKernel, InputBuffer, ReinterpretView)):
            return 1
        if isinstance(data, ComputedBuffer):
            read_writes = data.get_read_writes()
        else:
            assert isinstance(data, (Pointwise, Reduction)), type(data)
            read_writes = ComputedBuffer(
                name=None,
                layout=FlexibleLayout(
                    device=data.get_device(),
                    dtype=data.get_dtype(),
                    size=data.get_size(),
                ),
                data=data,
            ).get_read_writes()
        return len(read_writes.reads)


class LoopBody:
    """
    Captures the body of a Loops subclass into an FX graph.  Persists any
    indexing simplifications and makes it easier to analyze loop bodies.
    """

    def __init__(self, fn, args, var_ranges):
        super().__init__()
        self.var_ranges = var_ranges
        self.indexing_exprs = {}
        self.indexing_exprs_name = {}
        self.reads = []
        self.writes = []
        self.reads_name2expr = {}
        self.writes_name2expr = {}
        self.other = []
        self.submodules = {"get_index": self.get_index}
        self.subblocks = {}
        self.indirect_vars = []
        self.root_block = LoopBodyBlock(self, fn, args)
        self.indexing = None

    def debug_str(self):
        lines = [f"var_ranges = {dict(self.var_ranges)}"]
        lines.extend([f"{name} = {val}" for name, val in self.indexing_exprs.items()])
        lines.extend(
            [
                block.debug_str(name)
                for name, block in itertools.chain(
                    [("body", self.root_block)], self.subblocks.items()
                )
            ]
        )
        return "\n".join(lines)

    def add_index_expr(self, expr: sympy.Expr, category, buf_name):
        getattr(self, category).append(expr)
        if buf_name is not None:
            getattr(self, f"{category}_name2expr")[buf_name] = expr
        if expr not in self.indexing_exprs_name:
            name = f"index{len(self.indexing_exprs)}"
            self.indexing_exprs_name[expr] = name
            self.indexing_exprs[name] = expr
        return self.indexing_exprs_name[expr]

    def add_submodule(self, block, prefix):
        """Not actually for nn.Modules, but subblocks in generated code are mapped to FX call_module opcodes"""
        if prefix[-1].isnumeric() and prefix not in self.submodules:
            name = prefix
        else:
            name = f"{prefix}{len(self.submodules)}"
        self.submodules[name] = block
        return name

    def add_indirect(self):
        name = f"indirect{len(self.indirect_vars)}"
        var = sympy_symbol(name)
        self.indirect_vars.append([var])
        return var

    def replace_indirect(self, old, new):
        """Swap in a variable used in indirect indexing"""
        if str(old) == str(new):
            return
        self.indexing = {k: sympy_subs(v, {old: new}) for k, v in self.indexing.items()}

    def get_index(self, name):
        return self.indexing[name]

    def __call__(self, *indices):
        index = list(itertools.chain(*indices))
        assert len(index) == len(self.var_ranges), (index, self.var_ranges)
        assert all(v not in self.var_ranges for v in index)
        replacements = dict(zip(self.var_ranges.keys(), index))
        self.indexing = {
            name: sympy_subs(expr, replacements)
            for name, expr in self.indexing_exprs.items()
        }
        result = self.root_block()
        self.indexing = None
        return result


class LoopBodyBlock:
    """
    Captures the body of a Loops subclass into an FX graph.
    In normal cases there will be a 1:1 mapping between LoopBody and
    LoopBodyBlock, hower in the case of ops.masked() the masked out
    operations will manifest as an extra LoopBodyBlock.
    """

    def __init__(self, body: LoopBody, fn: Callable, args: List[Any]):
        self.body = body

        def add_index(expr, category, buf_name=None):
            return tracer.create_proxy(
                "call_module",
                "get_index",
                (self.body.add_index_expr(expr, category, buf_name),),
                {},
            )

        class CaptureIndexing(V.WrapperHandler):
            def load(self, name: str, index: sympy.Expr):
                index = add_index(index, "reads", name)
                return self._inner.load(name, index)

            def store(self, name, index, value, mode=None):
                index = add_index(index, "writes", name)
                return self._inner.store(name, index, value, mode)

            def reduction(self, name, dtype, src_dtype, reduction_type, index, value):
                index = add_index(index, "writes", name)
                return self._inner.reduction(
                    name, dtype, src_dtype, reduction_type, index, value
                )

            def index_expr(self, index, dtype):
                if isinstance(index, (int, sympy.Integer)):
                    return ops.constant(int(index), dtype)
                index = add_index(index, "other")
                return self._inner.index_expr(index, dtype)

            @staticmethod
            def masked(mask_proxy, masked_body: Callable, other_proxy):
                """
                Recursively capture the masked out body in another LoopBodyBlock
                """

                def shim(mask, other):
                    return V.ops.masked(mask, subblock, other)

                name = self.body.add_submodule(shim, "masked_subblock")
                subblock = LoopBodyBlock(self.body, masked_body, [])
                self.body.subblocks[name] = subblock
                return tracer.create_proxy(
                    "call_module", name, (mask_proxy, other_proxy), {}
                )

            @staticmethod
            def indirect_indexing(index_proxy):
                """
                Flow data from tensors into indexing formulas.
                Introduce a call_module to update the indexing.
                """

                def set_indirect(new_var):
                    self.body.replace_indirect(var, V.ops.indirect_indexing(new_var))

                var = self.body.add_indirect()
                tracer.create_proxy(
                    "call_module",
                    self.body.add_submodule(set_indirect, f"set_{var}"),
                    (index_proxy,),
                    {},
                )
                return var

        tracer = torch.fx.Tracer()
        tracer.graph = torch.fx.Graph(tracer_cls=tracer.__class__)
        proxy_ops = tracer.create_proxy("placeholder", "ops", (), {})
        from .sizevars import SimplifyIndexing

        with V.set_ops_handler(
            SimplifyIndexing(CaptureIndexing(proxy_ops), self.body.var_ranges)
        ):
            tracer.create_proxy("output", "output", (fn(*args),), {})
        self.graph = tracer.graph

    def __call__(self):
        graph = self.graph
        submodules = self.body.submodules

        class InterpreterShim(torch.fx.Interpreter):
            def __init__(self):
                """
                We don't call super() here to avoid constructing a
                GraphModule which is very expensive (it does codegen).
                """
                self.module = self
                self.graph = graph
                self.submodules = submodules
                self.garbage_collect_values = False
                self.env = {}
                self.fetch_attr = submodules.__getitem__

        return InterpreterShim().run(V.get_ops_handler())

    def debug_str(self, name="block"):
        code = torch.fx.GraphModule(self.body.submodules, self.graph).code
        return re.sub(
            # strip `; del var0` suffixes to make output prettier
            r";[^\n]*",
            "",
            code.strip().replace("def forward(", f"def {name}("),
        )<|MERGE_RESOLUTION|>--- conflicted
+++ resolved
@@ -3349,6 +3349,53 @@
         )
 
 
+# Port from aten/src/ATen/native/ConvUtils.h: _conv_input_size
+def _conv_input_size(
+    output_size, weight_size, padding, output_padding, stride, dilation, groups
+):
+    assert len(output_size) == len(weight_size), "Expect input dim == weight dim"
+    dim = len(output_size)
+    assert dim > 2, "Expect input dim > 2"
+
+    BATCH_DIM = 0
+    WEIGHT_INPUT_CHANNELS_DIM = 1
+    input_size = []
+    input_size.append(output_size[BATCH_DIM])
+    input_size.append(weight_size[WEIGHT_INPUT_CHANNELS_DIM] * groups)
+    for d in range(2, dim):
+        kernel = (weight_size[d] - 1) * dilation[d - 2] + 1
+        input_size_d = (
+            (output_size[d] - 1) * stride[d - 2]
+            - (padding[d - 2] * 2)
+            + kernel
+            + output_padding[d - 2]
+        )
+        input_size.append(input_size_d)
+    return input_size
+
+
+# The size of prepacked_weight is the prepacked size.
+#   Groups > 1:  [g*o, i/g, ...]
+#   Groups == 1: [o, i, ...]
+# Returns original weight size in [i, o, ...]
+def _original_deconv_weight_size(
+    prepacked_weight,
+    groups,
+):
+    prepacked_weight_size = prepacked_weight.size()
+    dim = len(prepacked_weight_size)
+    assert dim > 2, "Expect weight dim > 2"
+    if groups > 1:
+        weight_size = []
+        weight_size.append(prepacked_weight_size[1] * groups)
+        weight_size.append(prepacked_weight_size[0] / groups)
+        for d in range(2, dim):
+            weight_size.append(prepacked_weight_size[d])
+    else:
+        weight_size = prepacked_weight.transpose(0, 1).size()
+    return weight_size
+
+
 def _prepare_convolution_fusion_create(
     cls,
     x: "TensorBox",
@@ -3376,133 +3423,43 @@
     with torch._subclasses.FakeTensorMode():
         x_fake = ir_node_to_tensor(x, guard_shape=True)
         weight_fake = ir_node_to_tensor(weight, guard_shape=True)
-        bias_fake = (
-            ir_node_to_tensor(bias, guard_shape=True) if bias is not None else bias
-        )
-        output = torch.ops.aten.convolution(
-            x_fake,
-            weight_fake,
-            bias_fake,
-            stride,
-            padding,
-            dilation,
-<<<<<<< HEAD
-            False,
-            [0, 0],
-            groups,
-        )
-        output_size = output.size()
+
+        if transposed:
+            # When transposed, the size of the prepacked oneDNN weight is different
+            # from the PyTorch weight. We're not able to run aten conv with such
+            # size. We infer the output size from the input params here:
+            weight_size = _original_deconv_weight_size(weight_fake, groups)
+            input_size = x_fake.size()
+            output_size = _conv_input_size(
+                input_size,
+                weight_size,
+                padding,
+                output_padding,
+                stride,
+                dilation,
+                groups,
+            )
+        else:
+            bias_fake = (
+                ir_node_to_tensor(bias, guard_shape=True) if bias is not None else bias
+            )
+            output = torch.ops.aten.convolution(
+                x_fake,
+                weight_fake,
+                bias_fake,
+                stride,
+                padding,
+                dilation,
+                transposed,
+                output_padding,
+                groups,
+            )
+            output_size = output.size()
+
         req_stride_order = [0] + list(reversed(range(1, len(stride) + 1)))
         req_stride_order = [len(req_stride_order)] + req_stride_order
         output_stride = make_channels_last_strides_for(output_size)
 
-    x = cls.require_stride_order(x, req_stride_order)
-    assert x.get_device().type == "cpu" and weight.get_device().type == "cpu"
-    inputs = [x, weight]
-
-    kernel_layout = FixedLayout(
-        x.get_device(),
-        x.get_dtype(),
-        output.size(),
-        output_stride,
-    )
-    constant_args = [padding, stride, dilation, groups]
-
-    if bias is not None:
-        inputs.append(bias)
-    else:
-        constant_args.insert(0, bias)
-    return inputs, constant_args, kernel_layout, req_stride_order
-
-
-# Port from aten/src/ATen/native/ConvUtils.h: _conv_input_size
-def _conv_input_size(
-    output_size, weight_size, padding, output_padding, stride, dilation, groups
-):
-    assert len(output_size) == len(weight_size), "Expect input dim == weight dim"
-    dim = len(output_size)
-    assert dim > 2, "Expect input dim > 2"
-
-    BATCH_DIM = 0
-    WEIGHT_INPUT_CHANNELS_DIM = 1
-    input_size = []
-    input_size.append(output_size[BATCH_DIM])
-    input_size.append(weight_size[WEIGHT_INPUT_CHANNELS_DIM] * groups)
-    for d in range(2, dim):
-        kernel = (weight_size[d] - 1) * dilation[d - 2] + 1
-        input_size_d = (
-            (output_size[d] - 1) * stride[d - 2]
-            - (padding[d - 2] * 2)
-            + kernel
-            + output_padding[d - 2]
-        )
-        input_size.append(input_size_d)
-    return input_size
-
-
-# The size of prepacked_weight is the prepacked size.
-#   Groups > 1:  [g*o, i/g, ...]
-#   Groups == 1: [o, i, ...]
-# Returns original weight size in [i, o, ...]
-def _original_deconv_weight_size(
-    prepacked_weight,
-    groups,
-):
-    prepacked_weight_size = prepacked_weight.size()
-    dim = len(prepacked_weight_size)
-    assert dim > 2, "Expect weight dim > 2"
-    if groups > 1:
-        weight_size = []
-        weight_size.append(prepacked_weight_size[1] * groups)
-        weight_size.append(prepacked_weight_size[0] / groups)
-        for d in range(2, dim):
-            weight_size.append(prepacked_weight_size[d])
-    else:
-        weight_size = prepacked_weight.transpose(0, 1).size()
-    return weight_size
-
-
-def _prepare_convolution_transpose_fusion_create(
-    cls,
-    x: "TensorBox",
-    weight: "TensorBox",
-    bias: "TensorBox",
-    padding_: List[int],
-    stride_: List[int],
-    dilation_: List[int],
-    groups: int,
-    output_padding_: List[int],
-):
-    """
-    This function is a helper function to prepare inputs, layout and constant args
-    for convolution_transpose post-op fusion's create function, including deciding the output
-    layout (channels first or channels last), realizing inputs and make them etc. The
-    function only supports the CPU device since conv post-op fusion kernel is only
-    supported on CPU right now.
-    """
-    stride = tuple(stride_)
-    padding = tuple(padding_)
-    dilation = tuple(dilation_)
-    assert isinstance(groups, int)
-    output_padding = tuple(output_padding_)
-    with torch._subclasses.FakeTensorMode():
-        x_fake = ir_node_to_tensor(x, guard_shape=True)
-        weight_fake = ir_node_to_tensor(weight, guard_shape=True)
-
-        weight_size = _original_deconv_weight_size(weight_fake, groups)
-        input_size = x_fake.size()
-        output_size = _conv_input_size(
-            input_size, weight_size, padding, output_padding, stride, dilation, groups
-=======
-            transposed,
-            output_padding,
-            groups,
->>>>>>> 351acc05
-        )
-
-        req_stride_order = [0] + list(reversed(range(1, len(stride) + 1)))
-        req_stride_order = [len(req_stride_order)] + req_stride_order
-        output_stride = make_channels_last_strides_for(output_size)
     x = cls.require_stride_order(x, req_stride_order)
     assert x.get_device().type == "cpu" and weight.get_device().type == "cpu"
     inputs = [x, weight]
