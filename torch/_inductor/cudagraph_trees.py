--- conflicted
+++ resolved
@@ -11,16 +11,12 @@
 
 import torch.fx
 from torch import Tensor
-<<<<<<< HEAD
-from torch._C import _cuda_CUDAAllocator_AllocatorState as AllocatorState
-=======
 
 if torch.has_cuda:
     from torch._C import _cuda_CUDAAllocator_AllocatorState as AllocatorState
 else:
     AllocatorState = Any
 
->>>>>>> 4756bcd3
 from torch._dynamo.mutation_guard import GenerationTracker
 
 from torch._inductor.compile_fx import (
@@ -70,9 +66,11 @@
     -  We generate a bunch of functions, calling add_strong_reference
     -  These functions die, calling finalize_reference
     -  When all the functions die, we finalize_tree_manager.
-    -  We look for all the live tensors and add references to THOSE
-    -  We count as tensors die
-    -  All the tensors are dead, we deallocate the tree manager
+
+    TODO: in the future, we would like to do the following once storage weak refs land
+    -  We look for all the live storages and add references to THOSE
+    -  We count as storages die
+    -  All the storages are dead, we deallocate the tree manager
     """
 
     def __init__(self):
@@ -111,7 +109,6 @@
 
     def _finalize_tree_manager(self):
         assert self.lock.locked()
-<<<<<<< HEAD
         self.tree_manager = None
 
         # TODO - when issue #91395 is landed, we can set a weakref on
@@ -132,31 +129,13 @@
         #         continue
         #     seen_storages.add(stor)
         #     self.live_storages_count += 1
-        #     torch._C._set_Storage_Deallocator(stor)
-=======
-        tree_manager = self.tree_manager
-
-        live_tensors = list(
-            tree_manager.live_cudagraph_pool_tensors_in_curr_execution()
-        )
-        if not live_tensors:
-            self.tree_manager = None
-            return
-
-        # Maintain reference to graph to keep tensors alive
-        assert len(tree_manager.roots) > 0, "expected at least one use"
-        root = next(tree_manager.get_roots())
-        self.graph = root.graph
-        for t in live_tensors:
-            self.live_tensors_count += 1
-            weakref.finalize(t, self._finalize_tensor)
+        # .   weakref.finalize(stor, self._finalize_tensor)
 
     def add_strong_reference(self, fn: Callable):
         with self.lock:
             self.live_cudagraphify_fns += 1
 
         weakref.finalize(fn, self._finalize_reference)
->>>>>>> 4756bcd3
 
     def get_tree_manager(self) -> CUDAGraphTreeManager:
         with self.lock:
@@ -197,11 +176,7 @@
     return weak_ref() is not None
 
 
-<<<<<<< HEAD
-class StorageWeakRefWrapper(object):
-=======
-class TensorWeakRef:
->>>>>>> 4756bcd3
+class StorageWeakRefWrapper:
     """
     Wrapper around a storage weak ref of a Tensor will deallocate it upon
     expiration if invoked.
@@ -286,15 +261,9 @@
         # we preserve a single reference to executed outputs that is then referenced
         # in children to avoid children having to chase parent pointers in the hot path
         # DO NOT reassign output_weakrefs, only call `clear()`
-<<<<<<< HEAD
         self.outputs_weakrefs: List[Optional[StorageWeakRefWrapper]] = []
         self.path_weakrefs: List[List[Optional[StorageWeakRefWrapper]]] = [
-            node.outputs_weakrefs for node in self.path_from_root
-=======
-        self.outputs_weakrefs: List[Optional[TensorWeakRef]] = []
-        self.path_weakrefs: List[List[Optional[TensorWeakRef]]] = [
             node.outputs_weakrefs for node in self._path_from_root
->>>>>>> 4756bcd3
         ]
 
         # tensors which are outputs of previous graphs in the tree
@@ -490,11 +459,7 @@
             self.outputs_weakrefs.append(self._map_to_ref(out))
 
     @staticmethod
-<<<<<<< HEAD
-    def map_to_ref(t: Optional[Tensor]) -> Optional[StorageWeakRefWrapper]:
-=======
-    def _map_to_ref(t: Optional[Tensor]) -> Optional[TensorWeakRef]:
->>>>>>> 4756bcd3
+    def _map_to_ref(t: Optional[Tensor]) -> Optional[StorageWeakRefWrapper]:
         if not isinstance(t, torch.Tensor):
             assert t is None
             return None
@@ -562,13 +527,8 @@
         return dead_indices
 
     @staticmethod
-<<<<<<< HEAD
-    def get_liveness(
+    def _get_liveness(
         weakrefs: List[List[Optional[StorageWeakRefWrapper]]],
-=======
-    def _get_liveness(
-        weakrefs: List[List[Optional[TensorWeakRef]]],
->>>>>>> 4756bcd3
     ) -> List[List[bool]]:
         "Maps weakrefs to true if the reference is alive and false otherwise"
         if len(weakrefs) == 0:
@@ -778,11 +738,6 @@
 
         # whether we currently have a current node which is in the middle of recording
         self.in_recording = False
-<<<<<<< HEAD
-=======
-        # previous_recording_outputs will be removed in next stack
-        self.previous_recording_outputs: List[TensorWeakRef] = []
->>>>>>> 4756bcd3
 
         # number of instances we are in execution and failed to match to an
         # existing child
@@ -933,7 +888,7 @@
 
     def checkpoint_execution_state_in_allocator(self):
         """
-        Checkpoint the current execution state in the caching allocator so that 
+        Checkpoint the current execution state in the caching allocator so that
         additional cudagraph recordings can be made respecting existent live storages.
         """
         self.debug_checkpointing_counter += 1
