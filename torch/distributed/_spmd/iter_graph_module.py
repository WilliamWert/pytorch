import copy
import inspect
import logging
from typing import Any, Callable, cast, Dict, List, Optional, Set, Tuple, Type

import torch.nn as nn
from torch import fx
from torch.distributed._spmd.graph_utils import (
    clone_subgraph,
    get_output,
    is_leaf_subgraph,
)
from torch.fx.graph import _PyTreeCodeGen, PythonCode
from torch.fx.node import Argument
<<<<<<< HEAD
from torch.utils._pytree import tree_flatten, tree_map
=======
from torch.profiler import record_function
from torch.utils._pytree import tree_flatten, tree_map, tree_unflatten
>>>>>>> 28621208


logger: logging.Logger = logging.getLogger("IterGraphModule")


class IterGraph(fx.Graph):
    """
    ``IterGraph`` is used to perform cross-iteration optimization. ``IterGraph``
    keeps track of the 3 graphs, self (the original graph), setup graph, and
    cleanup graph. The 3 graphs should be identical copies of a ``fx.Graph``.

    IterGraph subclass fx.Graph to override the necessary APIs that will be used
    when constructing a optimization, e.g., communication fusion. IterGraph also
    provides APIs that originally belong to fx.Node and all these APIs will have
    ``node_`` prefix. For example, ``IterGraph.node_prepend`` is the equivalance
    of ``fx.Node.prepend``. Note that all the optimizations must be constructed
    using these APIs.
    """

    def __init__(
        self,
        orig_graph: fx.Graph,
        setup_graph: fx.Graph,
        cleanup_graph: fx.Graph,
        owning_module: Optional[fx.GraphModule] = None,
        tracer_cls: Optional[Type["fx.Tracer"]] = None,
        tracer_extras: Optional[Dict[str, Any]] = None,
    ):
        super().__init__(owning_module, tracer_cls, tracer_extras)

        output_vals = self.graph_copy(orig_graph, {}, return_output_node=True)
        # TODO: if we do ``deepcopy(_codegen)`` and the input argument contains
        # a dictionary with the form of Dict[torch.Tensor, Any], the
        # torch.fx._pytree.treen_flatten_spec will not be able to flatten the
        # dict -- the torch.Tensor will be duplicated because the _input_spec
        # will save the ``keys`` of a dictionary (the values are not saved).
        self._codegen = copy.deepcopy(orig_graph._codegen)
        assert isinstance(output_vals, tuple)
        output_val, old_output_val = output_vals
        super().output(output_val, type_expr=getattr(old_output_val, "type", None))

        self.setup_graph = setup_graph
        self.cleanup_graph = cleanup_graph
        self._all_graphs: Tuple[fx.Graph, ...] = (
            self.setup_graph,
            self.cleanup_graph,
            cast(fx.Graph, super()),
        )

        self._setup_mapping: Dict[fx.Node, fx.Node] = {}
        self._cleanup_mapping: Dict[fx.Node, fx.Node] = {}
        self._freeze_cross_iter_movement = False
        self._cross_iter_block_count = 0

        for node, setup_node, cleanup_node in zip(
            self.nodes, self.setup_graph.nodes, self.cleanup_graph.nodes
        ):
            self._setup_mapping[node] = setup_node
            self._cleanup_mapping[node] = cleanup_node

        self.num_extra_output = 0

    def _lookup_node(self, node: fx.Node, graph: fx.Graph) -> Optional[fx.Node]:
        if graph == self.setup_graph:
            return self._setup_mapping.get(node, None)
        elif graph == self.cleanup_graph:
            return self._cleanup_mapping.get(node, None)
        return node

    def _fx_graph_call(
        self, graph: fx.Graph, func: str, *args: Any, **kwargs: Any
    ) -> Any:
        fx_graph: fx.Graph = graph if graph != self else cast(fx.Graph, super())
        return getattr(fx_graph, func)(*args, **kwargs)

    def _insert_context(self, func: str, node: fx.Node):
        class _InsertPoint:
            def __init__(self, insert_points: List[Any]):
                self.insert_points = insert_points

            def __enter__(self):
                pass

            def __exit__(self, type, value, tb):
                for insert_point in self.insert_points:
                    insert_point.__exit__(type, value, tb)

        insert_points = []
        for graph in self._all_graphs:
            if node:
                actual_node = self._lookup_node(node, graph)
                assert actual_node is not None, "Cannot handle None case now."
            else:
                actual_node = node
            insert_points.append(getattr(graph, func)(actual_node))

        return _InsertPoint(insert_points)

    def inserting_after(self, node):
        if self._freeze_cross_iter_movement:
            return super().inserting_after(node)
        return self._insert_context("inserting_after", node)

    def inserting_before(self, node):
        if self._freeze_cross_iter_movement:
            return super().inserting_before(node)
        return self._insert_context("inserting_before", node)

    def _forward_subgraph_inputs(
        self, subgraph: List[fx.Node], graph: fx.Graph, erase_node: bool
    ) -> int:
        """
<<<<<<< HEAD
        Check if the given subgraph forms a single-entry-single-exit (SESE) graph.
        We borrow the SESE graph term from the graph theory because the graph
        looks similar to SESE graph.

        1. Only one node has inputs/args from the external nodes (not in subgraph).
        2. Only one node has a user from the the external nodes and the user must
           be output. The output condition is not strictly enforced due to the
           testing purpose.

        SESE graph is very restrict and is not applicable for all optimizations.
        But this gives a good start point to explor cross-iteration optimizations.
=======
        This function turns the inputs of a subgraph into the extra output
        of the entire graph. If ``erase_node`` is True, the subgraph will be
        erased from the graph -- essentially forward the inputs of the subgraph
        to the output of the graph.
>>>>>>> 28621208
        """
        output = get_output(graph)
        inputs = []
        all_nodes: Set[fx.Node] = set(subgraph)
<<<<<<< HEAD
        for i, node in enumerate(subgraph):
            pytree_args, _ = tree_flatten(node.args)
            pytree_kwargs, _ = tree_flatten(node.kwargs)
            for arg in itertools.chain(pytree_args, pytree_kwargs):
                if arg not in all_nodes and i > 0:
                    return False
            if i == len(subgraph) - 1:
                # TODO: the only user must be the output. Otherwise, we don't
                # know how to move this subgraph. We currently do not stricly
                # force this attribute because some test code create fake output.
                if len(node.users) > 1:
                    return False
            else:
                for user in node.users:
                    if user not in all_nodes:
                        return False
        return True
=======
>>>>>>> 28621208

        for node in subgraph:
            node_inputs, _ = tree_flatten((node.args, node.kwargs))
            for _input in node_inputs:
                if not isinstance(_input, fx.Node):
                    continue
                if _input in all_nodes:
                    continue
                inputs.append(_input)

        if erase_node:
            # We have to remove the node in the reversed order to ensure the
            # node has zero users.
            erased = set()
            for node in reversed(subgraph):
                if len(node.users) == 1:
                    key = next(iter(node.users.keys()))
                    # This is the optimizer case where IterGraph functionalize
                    # the optimizer. Remove the dependency.
                    if key not in cast(List[Any], output.args[0]) and key == output:
                        node.users.clear()
                # This is the step case where there is a virtual data dependency
                # (in-place update) between step and optimizer. And
                # functionalize_optim add this dependency
                for user in list(node.users.keys()):
                    if user in erased:
                        node.users.pop(user)
                if node.users:
                    raise RuntimeError(
                        "IterGraph has not supported moving the nodes that "
                        "produce users output result. "
                        f"Error node: {node}."
                    )
                self._fx_graph_call(graph, "erase_node", node)
                erased.add(node)

        # Add all the extra output nodes into a list and append the list to
        # the original output.args[0].
        if self.num_extra_output:
            # If the extra-output list already exist, just use it.
            cast(List[fx.Node], output.args[0][-1]).extend(inputs)  # type: ignore[index]
            new_output = output.args[0]
        else:
            # When adding the extra-output list, out_spec of _PyTreeCodeGen
            # must be updated accordingly.
            if isinstance(graph._codegen, _PyTreeCodeGen):
                codegen = graph._codegen
                new_output = list(output.args[0])  # type: ignore[arg-type]
                new_output.append(inputs)
                assert codegen.pytree_info.out_spec is not None
                original_tree_out = tree_unflatten(
                    cast(List[Any], output.args[0]), codegen.pytree_info.out_spec
                )
                # Use None as a placeholder. If we use the extra-output list
                # the list will be flatten as well and put into out_spec.
                _, out_spec = tree_flatten((original_tree_out, None))
                codegen.pytree_info = codegen.pytree_info._replace(out_spec=out_spec)
            else:
                new_output = (output.args[0], inputs)
        self._fx_graph_call(graph, "erase_node", output)
        self._fx_graph_call(graph, "output", new_output)

        logger.info("Extended outputs from the subgraph inputs: %s", str(inputs))
        return len(inputs)

    def _forward_inputs_to_subgraph(
        self, subgraph: List[fx.Node], graph: fx.Graph, extra_input: int
    ) -> None:
        """
        This function creates extra input nodes and forward the input nodes to
        the ``subgraph``. The external input nodes of ``subgraph`` (nodes that
        are not in ``subgraph``) will replaced by the newly created input nodes.
        """
        placeholders = [node for node in graph.nodes if str(node.op) == "placeholder"]
        assert placeholders, "No placeholders are found"
        # Append the extra input nodes to the current input nodes.
        with self._fx_graph_call(graph, "inserting_after", placeholders[-1]):
            new_input_nodes = list(
                reversed(
                    [
                        self._fx_graph_call(
                            graph,
                            "placeholder",
                            f"cross_iter_input_{self._cross_iter_block_count}_{i}",
                        )
                        for i in reversed(range(extra_input))
                    ]
                )
            )

        # Update the inputs of subgraph to use the newly created input nodes.
        all_nodes = set(subgraph)
        new_input_index = 0
        for node in subgraph:
            node_inputs, spec = tree_flatten((node.args, node.kwargs))
            new_node_inputs = []
            for input_node in node_inputs:
                if input_node in all_nodes or not isinstance(input_node, fx.Node):
                    new_node_inputs.append(input_node)
                else:
                    new_node_inputs.append(new_input_nodes[new_input_index])
                    new_input_index += 1
            node.args, node.kwargs = tree_unflatten(new_node_inputs, spec)
        assert new_input_index == len(
            new_input_nodes
        ), f"More inputs than needed {len(new_input_nodes)} > {new_input_index}"

        # Update the in_spec of _PyTreeCodeGen
        if isinstance(graph._codegen, _PyTreeCodeGen):
            codegen = graph._codegen
            original_tree_in = tree_unflatten(placeholders, codegen.pytree_info.in_spec)
            _, in_spec = tree_flatten(tuple(list(original_tree_in) + new_input_nodes))
            codegen.pytree_info = codegen.pytree_info._replace(in_spec=in_spec)
            for new_input in new_input_nodes:
                codegen.pytree_info.orig_args.append(new_input.name)
            codegen.pytree_info = codegen.pytree_info._replace(in_spec=in_spec)

    def move_to_next_iter_before(
        self, subgraph: List[fx.Node], target_node: fx.Node
    ) -> None:
        """
        Move the ``subgraph`` to the next iteration before ``target_node``.
        The ``subgraph`` is a list of fx.Node and must satisfy the following
        restrictions:
            1. The order of the nodes in ``subgraph`` must obey the topological
               sort order.
            2. The users of the node in ``subgraph`` must be one of the following:
                a.) the user is also a node in ``subgraph``.
                b.) the user is the output of the full graph.
                c.) the node has users (side effect node).
        """
        if self._freeze_cross_iter_movement:
            raise RuntimeError(
                "The cross-iteration movement has been frozen for the given "
                "IterGraph."
            )

        if not is_leaf_subgraph(self, subgraph):
            raise ValueError(
                "The target nodes for ``move_to_next_iter_before`` must "
                "satisfy one of the following conditions: 1) the user of the "
                "node is in the target nodes, 2) the user is the ouput of the "
                "graph, 3) there are no users -- the node is a side-effect node. "
            )

        self._cross_iter_block_count += 1
        # The main graph must be the last one to be modified. Otherwise, the
        # mapping may change and hence intorduce incorrect mapping for setup
        # and cleanup graphs.

        # For the setup graph, no additional input is needed but additional
        # outputs will be created. The additional output represents the input of
        # the action to be moved to the next iteration -- main graph.
        setup_subgraph: List[fx.Node] = []
        for node in subgraph:
            mapped_node = self._lookup_node(node, self.setup_graph)
            assert mapped_node is not None
            setup_subgraph.append(mapped_node)
        setup_extra_input = self._forward_subgraph_inputs(
            subgraph=setup_subgraph,
            graph=self.setup_graph,
            erase_node=True,
        )

        # For the cleanup graph, additional input is required to get the output
        # from the last iteration -- main graph. Additional nodes are also
<<<<<<< HEAD
        # needed to perform the action moved from the last itertion.
        new_input_node = self.cleanup_graph.placeholder(nodes[0].name + "_input")
=======
        # needed to perform the action moved from the last iteration.
>>>>>>> 28621208
        target_cleanup_node = self._lookup_node(target_node, self.cleanup_graph)
        assert target_cleanup_node is not None, "The target_cleanup_node is None."
        cleanup_subgraph: List[fx.Node] = []
        for node in subgraph:
            mapped_node = self._lookup_node(node, self.cleanup_graph)
            assert mapped_node is not None
            cleanup_subgraph.append(mapped_node)
        cloned_subgraph = clone_subgraph(
            self.cleanup_graph,
            cleanup_subgraph,
            target=target_cleanup_node,
        )
        self._forward_inputs_to_subgraph(
            cloned_subgraph, self.cleanup_graph, setup_extra_input
        )

        # For the main graph, additional input will be created to represent
        # the output from the last iteration -- main graph or setup graph.
        # Additional output will also be generated to represent the input for
        # the next iteration -- the main graph or the cleanup graph.
        main_extra_input = self._forward_subgraph_inputs(
            subgraph=subgraph, graph=self, erase_node=False
        )
        assert main_extra_input == setup_extra_input
        for node in subgraph:
            target_node.prepend(node)
        self._forward_inputs_to_subgraph(subgraph, self, main_extra_input)

        # TODO: This is a temporary solution. We are going to remove DCE usage
        # or have something to replace fx DCE.
        for node in self.cleanup_graph.nodes:
            if len(node.users) == 0:
                node.users["__hold__"] = None  # type: ignore[index]
        for node in self.nodes:
            if len(node.users) == 0:
                node.users["__hold__"] = None  # type: ignore[index]
        self.num_extra_output += main_extra_input

    def move_before(self, nodes: List[fx.Node], target_node: fx.Node) -> None:
        for graph in self._all_graphs:
            actual_nodes = [self._lookup_node(node, graph) for node in nodes]
            actual_target_node = self._lookup_node(target_node, graph)
            assert actual_target_node is not None
            for actual_node in actual_nodes:
                actual_target_node.prepend(actual_node)

    def move_after(self, nodes: List[fx.Node], target_node: fx.Node) -> None:
        for graph in self._all_graphs:
            actual_nodes = [self._lookup_node(node, graph) for node in nodes]
            actual_target_node = self._lookup_node(target_node, graph)
            for actual_node in actual_nodes:
                assert actual_target_node is not None
                actual_target_node.append(actual_node)
                actual_target_node = actual_node

    def call_function(
        self,
        the_function: Callable[..., Any],
        args: Optional[Tuple[Argument, ...]] = None,
        kwargs: Optional[Dict[str, Argument]] = None,
        type_expr: Optional[Any] = None,
    ) -> fx.Node:
        if self._freeze_cross_iter_movement:
            return super().call_function(the_function, args, kwargs, type_expr)

        setup_args = tree_map(
            lambda arg: self._lookup_node(arg, self.setup_graph)
            if isinstance(arg, fx.Node)
            else arg,
            args,
        )
        setup_kwargs = tree_map(
            lambda arg: self._lookup_node(arg, self.setup_graph)
            if isinstance(arg, fx.Node)
            else arg,
            kwargs,
        )
        cleanup_args = tree_map(
            lambda arg: self._lookup_node(arg, self.cleanup_graph)
            if isinstance(arg, fx.Node)
            else arg,
            args,
        )
        cleanup_kwargs = tree_map(
            lambda arg: self._lookup_node(arg, self.cleanup_graph)
            if isinstance(arg, fx.Node)
            else arg,
            kwargs,
        )

        setup_node = self.setup_graph.call_function(
            the_function, setup_args, setup_kwargs, type_expr
        )
        main_node = super().call_function(the_function, args, kwargs, type_expr)
        cleanup_node = self.cleanup_graph.call_function(
            the_function, cleanup_args, cleanup_kwargs, type_expr
        )
        self._setup_mapping[main_node] = setup_node
        self._cleanup_mapping[main_node] = cleanup_node
        return main_node

    def erase_node(self, to_erase: fx.Node) -> None:
        if self._freeze_cross_iter_movement:
            return super().erase_node(to_erase)

        setup_node = self._lookup_node(to_erase, self.setup_graph)
        assert setup_node is not None, "setup_node is None"
        self.setup_graph.erase_node(setup_node)
        super().erase_node(to_erase)
        cleanup_node = self._lookup_node(to_erase, self.cleanup_graph)
        self.cleanup_graph.erase_node(cleanup_node)

    def placeholder(
        self,
        name: str,
        type_expr: Optional[Any] = None,
        default_value: Any = inspect.Signature.empty,
    ) -> fx.Node:
        if self._freeze_cross_iter_movement:
            return super().placeholder(name, type_expr, default_value)

        main_placeholder = super().placeholder(name, type_expr, default_value)
        setup_placeholder = self.setup_graph.placeholder(name, type_expr, default_value)
        cleanup_placeholder = self.cleanup_graph.placeholder(
            name, type_expr, default_value
        )
        self._setup_mapping[main_placeholder] = setup_placeholder
        self._cleanup_mapping[main_placeholder] = cleanup_placeholder
        return main_placeholder

    def output(self, result: Argument, type_expr: Optional[Any] = None) -> fx.Node:
        if self._freeze_cross_iter_movement:
            return super().output(result, type_expr)

        main_output = super().output(result, type_expr)
        setup_result = tree_map(
            lambda _result: self._lookup_node(_result, self.setup_graph)
            if isinstance(_result, fx.Node)
            else _result,
            result,
        )
        cleanup_result = tree_map(
            lambda _result: self._lookup_node(_result, self.cleanup_graph)
            if isinstance(_result, fx.Node)
            else _result,
            result,
        )
        self.setup_graph.output(setup_result, type_expr)
        self.cleanup_graph.output(cleanup_result, type_expr)

        return main_output

    def lint(self) -> None:
        self.setup_graph.lint()
        super().lint()
        self.cleanup_graph.lint()

    def node_prepend(self, target_node: fx.Node, node: fx.Node) -> None:
        """Prepend node to target_node."""
        if self._freeze_cross_iter_movement:
            target_node.prepend(node)
            return

        for graph in self._all_graphs:
            actual_node = self._lookup_node(node, graph)
            assert actual_node is not None, "The node is None"
            actual_target_node = self._lookup_node(target_node, graph)
            assert actual_target_node is not None, "The target node is None"
            actual_target_node.prepend(actual_node)

    def node_append(self, target_node: fx.Node, node: fx.Node) -> None:
        """Append node to target_node."""
        if self._freeze_cross_iter_movement:
            target_node.append(node)
            return

        for graph in self._all_graphs:
            actual_node = self._lookup_node(node, graph)
            assert actual_node is not None, f"The actual node is None, {node}."
            actual_target_node = self._lookup_node(target_node, graph)
            assert (
                actual_target_node is not None
            ), f"The actual target node is None, {target_node}."
            actual_target_node.append(actual_node)

    def node_update_arg(self, node: fx.Node, idx: int, arg: Argument) -> None:
        if self._freeze_cross_iter_movement:
            node.update_arg(int, arg)
            return

        setup_arg = tree_map(
            lambda _arg: self._lookup_node(_arg, self.setup_graph)
            if isinstance(_arg, fx.Node)
            else _arg,
            arg,
        )
        setup_node = self._lookup_node(node, self.setup_graph)
        assert setup_node is not None, "setup_node is None"
        setup_node.update_arg(idx, setup_arg)

        node.update_arg(idx, arg)

        cleanup_arg = tree_map(
            lambda _arg: self._lookup_node(_arg, self.cleanup_graph)
            if isinstance(_arg, fx.Node)
            else _arg,
            arg,
        )
        cleanup_node = self._lookup_node(node, self.cleanup_graph)
        assert cleanup_node is not None, "cleanup_node is None"
        cleanup_node.update_arg(idx, cleanup_arg)

    def node_replace_all_uses_with(
        self,
        node: fx.Node,
        replace_with: fx.Node,
        delete_user_cb: Callable[[fx.Node], bool] = lambda user: True,
        *,
        propagate_meta=False,
    ) -> List[fx.Node]:
        for graph in self._all_graphs:
            actual_node = self._lookup_node(node, graph)
            actual_replace_with = self._lookup_node(replace_with, graph)
            assert actual_node is not None
            ret = actual_node.replace_all_uses_with(
                actual_replace_with, delete_user_cb, propagate_meta=propagate_meta
            )
        return ret

    def node_add_user(self, node: fx.Node, user: Any) -> None:
        for graph in self._all_graphs:
            actual_node = self._lookup_node(node, graph)
            if isinstance(user, fx.Node):
                actual_user_node = self._lookup_node(user, graph)
            else:
                actual_user_node = user
            assert actual_node is not None
            actual_node.users[actual_user_node] = None  # type: ignore[index]

    def node_remove_user(self, node: fx.Node, user: Any) -> None:
        for graph in self._all_graphs:
            actual_node = self._lookup_node(node, graph)
            if isinstance(user, fx.Node):
                actual_user_node = self._lookup_node(user, graph)
            else:
                actual_user_node = user
            assert actual_node is not None
            del actual_node.users[actual_user_node]  # type: ignore[arg-type]

    def keep_unused_nodes(self) -> None:
        for node in self.nodes:
            if len(node.users) == 0 and str(node.op) != "output":
                self.node_add_user(node, "__hold__")

    def functionalize_optim(self) -> None:
        # IterGraph can only support full graph (fwd+bwd+optim). As optimizer
        # is not a functional call (it is inplace op), this mehod adds the of
        # the optimizer call. This method has strong assumption of the optimizer
        # and may not always be working. This method is intended be a temporary
        # solution only.

        # TODO: remove this API after DCE is removed
        for node in reversed(self.nodes):
            if node.name.startswith("output"):
                output_node = node
            elif node.name.startswith("_fused_adam_",):
                optim_node = node
            elif node.name.startswith("_foreach_add_",):
                step_node = node
                self.node_add_user(optim_node, output_node)
                self.node_add_user(step_node, optim_node)

    def defunctionalize_optim(self) -> None:
<<<<<<< HEAD
        for i, node in enumerate(reversed(self.nodes)):
            if node.name.startswith("output"):
                output_node = node
            elif node.name.startswith("_fused_adam_",):
                optim_node = node
            elif node.name.startswith("_foreach_add_",):
                step_node = node
                self.node_add_user(step_node, optim_node)
                self.node_remove_user(optim_node, output_node)
                self.node_remove_user(step_node, optim_node)
=======
        # TODO: remove this API after DCE is not used with IterGraph
        for graph in self._all_graphs:
            for node in reversed(graph.nodes):
                if node.name.startswith("output"):
                    output_node = node
                elif node.name.startswith(
                    "_fused_adam_",
                ):
                    optim_node = node
                elif node.name.startswith(
                    "_foreach_add_",
                ):
                    step_node = node
                    optim_node.users.pop(output_node, None)
                    step_node.users.pop(optim_node, None)
>>>>>>> 28621208

    def freeze_cross_iter_movement(self) -> None:
        self._freeze_cross_iter_movement = True


class IterGraphModule(nn.Module):
    """
    ``IterGraphModule`` provides the ability to do cross-iteration optimization.
    Given a ``fx.GraphModule``, main_gm, ``IterGraphModule`` internally
    duplicate it to 3 copies and redirect the ``forward`` request to a different
    ``fx.GraphModule`` based on the iteration count. This allows users to do
    graph optimizations that across iterations (e.g., moving collective wait in
    the backward to the forward of the next iteration).

    Note that users must call the APIs provided by ``IterGraphModule`` or
    ``IterGraph`` to rewrite the graph so that ``IterGraphModule`` can keep the
    data dependency for all 3 graphs.
    """

    def __init__(self, main_gm: fx.GraphModule) -> None:
        super().__init__()

        def _copy_gm(src: fx.GraphModule, graph: fx.Graph) -> fx.GraphModule:
            gm = fx.GraphModule(src, graph)
            gm.meta = getattr(graph, "meta", {})
            return gm

        self.setup_gm = _copy_gm(main_gm, copy.deepcopy(main_gm.graph))
        self.cleanup_gm = _copy_gm(main_gm, copy.deepcopy(main_gm.graph))
        self.main_gm = _copy_gm(
            main_gm,
            IterGraph(main_gm.graph, self.setup_gm.graph, self.cleanup_gm.graph),
        )

        self._iter = 0
        self._max_iters = 0
        self._previous_output: Tuple[Any, ...] = tuple()
        self._num_extra_output = 0

    def setup(self, max_iters: int = 0) -> None:
        """
        This method is used to tell IterGraphModule the iterations to train so
        that IterGraphModule knows which iteration is the last one and can do
        proper cleanup.
        """
        # TODO: There are cases where max_iters is not known or not precise,
        # e.g., data is depleted. One suggestion from the reviewer is to
        # add one extra argument to forward(..., last_iter: bool = False) to
        # allow users to tell us if the last iteration happens.
        if max_iters <= 0:
            raise ValueError(f"Incorrect max_iters is set, {max_iters}")
        self._iter = 0
        self._max_iters = max_iters

    def _run(self, gm: fx.GraphModule, *args, **kwargs) -> Any:
        if self._num_extra_output > 0:
            new_args = args + (self._previous_output)
            output = gm(*new_args, **kwargs)
            if self._iter < self._max_iters:
                assert len(output) == 2
                self._previous_output = tuple(output[-1])
                output = output[0]
        else:
            # No cross-iteration optimization is done. Simply call the
            # GraphModule.
            output = gm(*args, **kwargs)
<<<<<<< HEAD
        logger.info(f"The output information: size={len(output)}, type={type(output)}")
=======
>>>>>>> 28621208
        return output

    def forward(self, *args: Any, **kwargs: Any) -> Any:
        self._iter += 1
        if self._iter == 1:
            self.print_all_graphs()
            logger.warning("Using the setup graph")
            gm = self.setup_gm
        elif self._iter == self._max_iters:
            logger.warning("Using the cleanup graph")
            gm = self.cleanup_gm
        else:
            logger.warning("Using the main graph")
            gm = self.main_gm

        return self._run(gm, *args, **kwargs)

    @property
    def graph(self) -> IterGraph:
        return cast(IterGraph, self.main_gm.graph)

    def recompile(self) -> PythonCode:
        self.setup_gm.recompile()
        self.cleanup_gm.recompile()
        return self.main_gm.recompile()

    def freeze_cross_iter_movement(self) -> None:
        self.graph.freeze_cross_iter_movement()
        self._num_extra_output = self.graph.num_extra_output

    def print_readable(self, print_output: bool = True) -> str:
        return self.main_gm.print_readable(print_output)

    def print_all_graphs(self) -> None:
        logger.info("Printing the three fx.Graph:")
        logger.info("1. Setup fx.Graph:")
        logger.info("%s", self.setup_gm.graph)
        logger.info("2. Main fx.Graph:")
        logger.info("%s", self.main_gm.graph)
        logger.info("3. Cleanup fx.Graph:")
        logger.info("%s", self.cleanup_gm.graph)

    def print_all_graph_modules(self) -> None:
        logger.info("Printing the three fx gm:")
        logger.info("1. Setup fx.GraphModule:")
        logger.info("%s", self.setup_gm.print_readable(False))
        logger.info("2. Main fx.GraphModule:")
        logger.info("%s", self.main_gm.print_readable(False))
        logger.info("3. Cleanup fx.GraphModule:")
        logger.info("%s", self.cleanup_gm.print_readable(False))<|MERGE_RESOLUTION|>--- conflicted
+++ resolved
@@ -12,12 +12,8 @@
 )
 from torch.fx.graph import _PyTreeCodeGen, PythonCode
 from torch.fx.node import Argument
-<<<<<<< HEAD
-from torch.utils._pytree import tree_flatten, tree_map
-=======
 from torch.profiler import record_function
 from torch.utils._pytree import tree_flatten, tree_map, tree_unflatten
->>>>>>> 28621208
 
 
 logger: logging.Logger = logging.getLogger("IterGraphModule")
@@ -32,7 +28,7 @@
     IterGraph subclass fx.Graph to override the necessary APIs that will be used
     when constructing a optimization, e.g., communication fusion. IterGraph also
     provides APIs that originally belong to fx.Node and all these APIs will have
-    ``node_`` prefix. For example, ``IterGraph.node_prepend`` is the equivalance
+    ``node_`` prefix. For example, ``IterGraph.node_prepend`` is the equivalence
     of ``fx.Node.prepend``. Note that all the optimizations must be constructed
     using these APIs.
     """
@@ -130,48 +126,14 @@
         self, subgraph: List[fx.Node], graph: fx.Graph, erase_node: bool
     ) -> int:
         """
-<<<<<<< HEAD
-        Check if the given subgraph forms a single-entry-single-exit (SESE) graph.
-        We borrow the SESE graph term from the graph theory because the graph
-        looks similar to SESE graph.
-
-        1. Only one node has inputs/args from the external nodes (not in subgraph).
-        2. Only one node has a user from the the external nodes and the user must
-           be output. The output condition is not strictly enforced due to the
-           testing purpose.
-
-        SESE graph is very restrict and is not applicable for all optimizations.
-        But this gives a good start point to explor cross-iteration optimizations.
-=======
         This function turns the inputs of a subgraph into the extra output
         of the entire graph. If ``erase_node`` is True, the subgraph will be
         erased from the graph -- essentially forward the inputs of the subgraph
         to the output of the graph.
->>>>>>> 28621208
         """
         output = get_output(graph)
         inputs = []
         all_nodes: Set[fx.Node] = set(subgraph)
-<<<<<<< HEAD
-        for i, node in enumerate(subgraph):
-            pytree_args, _ = tree_flatten(node.args)
-            pytree_kwargs, _ = tree_flatten(node.kwargs)
-            for arg in itertools.chain(pytree_args, pytree_kwargs):
-                if arg not in all_nodes and i > 0:
-                    return False
-            if i == len(subgraph) - 1:
-                # TODO: the only user must be the output. Otherwise, we don't
-                # know how to move this subgraph. We currently do not stricly
-                # force this attribute because some test code create fake output.
-                if len(node.users) > 1:
-                    return False
-            else:
-                for user in node.users:
-                    if user not in all_nodes:
-                        return False
-        return True
-=======
->>>>>>> 28621208
 
         for node in subgraph:
             node_inputs, _ = tree_flatten((node.args, node.kwargs))
@@ -319,7 +281,7 @@
 
         self._cross_iter_block_count += 1
         # The main graph must be the last one to be modified. Otherwise, the
-        # mapping may change and hence intorduce incorrect mapping for setup
+        # mapping may change and hence introduce incorrect mapping for setup
         # and cleanup graphs.
 
         # For the setup graph, no additional input is needed but additional
@@ -338,12 +300,7 @@
 
         # For the cleanup graph, additional input is required to get the output
         # from the last iteration -- main graph. Additional nodes are also
-<<<<<<< HEAD
-        # needed to perform the action moved from the last itertion.
-        new_input_node = self.cleanup_graph.placeholder(nodes[0].name + "_input")
-=======
         # needed to perform the action moved from the last iteration.
->>>>>>> 28621208
         target_cleanup_node = self._lookup_node(target_node, self.cleanup_graph)
         assert target_cleanup_node is not None, "The target_cleanup_node is None."
         cleanup_subgraph: List[fx.Node] = []
@@ -569,7 +526,9 @@
             actual_replace_with = self._lookup_node(replace_with, graph)
             assert actual_node is not None
             ret = actual_node.replace_all_uses_with(
-                actual_replace_with, delete_user_cb, propagate_meta=propagate_meta
+                actual_replace_with,
+                delete_user_cb,
+                propagate_meta=propagate_meta,
             )
         return ret
 
@@ -600,7 +559,7 @@
 
     def functionalize_optim(self) -> None:
         # IterGraph can only support full graph (fwd+bwd+optim). As optimizer
-        # is not a functional call (it is inplace op), this mehod adds the of
+        # is not a functional call (it is inplace op), this method adds the of
         # the optimizer call. This method has strong assumption of the optimizer
         # and may not always be working. This method is intended be a temporary
         # solution only.
@@ -609,26 +568,18 @@
         for node in reversed(self.nodes):
             if node.name.startswith("output"):
                 output_node = node
-            elif node.name.startswith("_fused_adam_",):
+            elif node.name.startswith(
+                "_fused_adam_",
+            ):
                 optim_node = node
-            elif node.name.startswith("_foreach_add_",):
+            elif node.name.startswith(
+                "_foreach_add_",
+            ):
                 step_node = node
                 self.node_add_user(optim_node, output_node)
                 self.node_add_user(step_node, optim_node)
 
     def defunctionalize_optim(self) -> None:
-<<<<<<< HEAD
-        for i, node in enumerate(reversed(self.nodes)):
-            if node.name.startswith("output"):
-                output_node = node
-            elif node.name.startswith("_fused_adam_",):
-                optim_node = node
-            elif node.name.startswith("_foreach_add_",):
-                step_node = node
-                self.node_add_user(step_node, optim_node)
-                self.node_remove_user(optim_node, output_node)
-                self.node_remove_user(step_node, optim_node)
-=======
         # TODO: remove this API after DCE is not used with IterGraph
         for graph in self._all_graphs:
             for node in reversed(graph.nodes):
@@ -644,7 +595,6 @@
                     step_node = node
                     optim_node.users.pop(output_node, None)
                     step_node.users.pop(optim_node, None)
->>>>>>> 28621208
 
     def freeze_cross_iter_movement(self) -> None:
         self._freeze_cross_iter_movement = True
@@ -711,26 +661,28 @@
             # No cross-iteration optimization is done. Simply call the
             # GraphModule.
             output = gm(*args, **kwargs)
-<<<<<<< HEAD
-        logger.info(f"The output information: size={len(output)}, type={type(output)}")
-=======
->>>>>>> 28621208
         return output
 
     def forward(self, *args: Any, **kwargs: Any) -> Any:
         self._iter += 1
         if self._iter == 1:
-            self.print_all_graphs()
-            logger.warning("Using the setup graph")
+            logger.info("Using the setup graph")
             gm = self.setup_gm
+            profiler_string = "## IterGraphModule: Setup Graph ##"
         elif self._iter == self._max_iters:
-            logger.warning("Using the cleanup graph")
+            logger.info("Using the cleanup graph")
             gm = self.cleanup_gm
+            profiler_string = "## IterGraphModule: Cleanup Graph ##"
         else:
-            logger.warning("Using the main graph")
             gm = self.main_gm
-
-        return self._run(gm, *args, **kwargs)
+            if self._iter == 2:
+                logger.info("Using the main graph")
+                profiler_string = "## IterGraphModule -- Maybe Compiling ##"
+            else:
+                profiler_string = "## IterGraphModule ##"
+
+        with record_function(profiler_string):
+            return self._run(gm, *args, **kwargs)
 
     @property
     def graph(self) -> IterGraph:
