import math
from typing import List, Optional, Union

import torch
import torch._prims_common as utils
from torch import Tensor
from torch._decomp import _add_op_to_registry, global_decomposition_table, meta_table
from torch._ops import OpOverload
from torch._prims_common import (
    check,
    corresponding_complex_dtype,
    corresponding_real_dtype,
    elementwise_dtypes,
    ELEMENTWISE_TYPE_PROMOTION_KIND,
    FloatLike,
    IntLike,
)

from torch._prims_common.wrappers import out_wrapper
from torch._refs import _broadcast_shapes

from torch._subclasses.fake_tensor import check_no_bool_index_tensors
from torch.utils._pytree import tree_map


aten = torch.ops.aten

_meta_lib_dont_use_me_use_register_meta = torch.library.Library("aten", "IMPL", "Meta")


def register_meta(op):
    def wrapper(fn):
        def register(op):
            _add_op_to_registry(meta_table, op, fn)

        tree_map(register, op)
        return fn

    return wrapper


def toRealValueType(dtype):
    from_complex = {
        torch.complex32: torch.half,
        torch.cfloat: torch.float,
        torch.cdouble: torch.double,
    }
    return from_complex.get(dtype, dtype)


@register_meta(aten._fft_c2c.default)
def meta_fft_c2c(self, dim, normalization, forward):
    assert self.dtype.is_complex
    return self.new_empty(self.size())


@register_meta(aten._fft_r2c.default)
def meta_fft_r2c(self, dim, normalization, onesided):
    assert self.dtype.is_floating_point
    output_sizes = list(self.size())

    if onesided:
        last_dim = dim[-1]
        last_dim_halfsize = (output_sizes[last_dim] // 2) + 1
        output_sizes[last_dim] = last_dim_halfsize

    return self.new_empty(
        output_sizes, dtype=utils.corresponding_complex_dtype(self.dtype)
    )


@register_meta(aten.randperm.generator_out)
def meta_randperm(n, *, generator=None, out):
    assert out.ndim == 1 and out.size(0) == n
    return out


@register_meta(aten.randint.default)
def meta_randint(
    high, size, *, dtype=torch.long, layout=None, device=None, pin_memory=None
):
    return torch.empty(size, dtype=dtype, device=device)


@register_meta(aten.randint.low)
def meta_randint_low(
    low, high, size, *, dtype=torch.long, layout=None, device=None, pin_memory=None
):
    return torch.empty(size, dtype=dtype, device=device)


@register_meta([aten._fft_c2r.default, aten._fft_c2r.out])
@out_wrapper()
def meta_fft_c2r(self, dim, normalization, lastdim):
    assert self.dtype.is_complex
    output_sizes = list(self.size())
    output_sizes[dim[-1]] = lastdim
    return self.new_empty(output_sizes, dtype=toRealValueType(self.dtype))


@register_meta(aten.copy_.default)
def meta_copy_(self, src, non_blocking=False):
    return self


@register_meta(aten.unsqueeze_.default)
def meta_unsqueeze_(self, dim):
    wrapped_dim = maybe_wrap_dim(dim, self.dim())
    # new strides
    new_stride = 1 if dim >= self.dim() else self.size(dim) * self.stride(dim)
    strides = list(self.stride())
    strides.insert(dim, new_stride)
    # new size
    size = list(self.size())
    size.insert(dim, 1)
    return torch.ops.aten.as_strided_(self, size, strides)


# Implementations below are taken from https://github.com/albanD/subclass_zoo/blob/main/python_meta_tensor.py
@register_meta(aten.index_select.default)
def meta_index_select(self, dim, index):
    result_size = list(self.size())
    if self.dim() > 0:
        result_size[dim] = index.numel()
    return self.new_empty(result_size)


@register_meta(aten.index_select.out)
def meta_index_select_out(self, dim, index, out):
    torch._resize_output_(out, self.size(), self.device)
    return out.copy_(torch.index_select(self, dim, index))


@register_meta([aten.max.default, aten.max.unary_out])
@out_wrapper()
def meta_max(self):
    return self.new_empty(())


@register_meta(aten.max.dim)
def meta_max_dim(self, dim, keepdim=False):
    dim = utils.reduction_dims(self.shape, (dim,))
    output_shape = _compute_reduction_shape(self, dim, keepdim)
    return (
        self.new_empty(output_shape),
        self.new_empty(output_shape, dtype=torch.long),
    )


@register_meta([aten.min.default])
def meta_min(self):
    return self.new_empty(())


@register_meta(aten.angle.default)
def meta_angle(self):
    if self.is_complex():
        result_dtype = corresponding_real_dtype(self.dtype)
    else:
        _, result_dtype = elementwise_dtypes(
            self, type_promotion_kind=ELEMENTWISE_TYPE_PROMOTION_KIND.INT_TO_FLOAT
        )
    return torch.empty_like(self, dtype=result_dtype)


@register_meta(aten.angle.out)
def meta_angle_out(self, out):
    torch._resize_output_(out, self.size(), self.device)
    return out.copy_(torch.angle(self))


def squareCheckInputs(self, f_name):
    assert (
        self.dim() >= 2
    ), f"{f_name}: The input tensor must have at least 2 dimensions."
    assert self.size(-1) == self.size(
        -2
    ), f"{f_name}: A must be batches of square matrices, but they are {self.size(-2)} by {self.size(-1)} matrices"


def checkUplo(uplo: str):
    uplo_uppercase = uplo.upper()
    assert (
        len(uplo) == 1 and uplo_uppercase == "U" or uplo_uppercase == "L"
    ), f"Expected UPLO argument to be 'L' or 'U', but got {uplo}"


# @register_meta(aten.linalg_eigh.default)
def meta_linalg_eigh(self, uplo="L"):
    squareCheckInputs(self, "linalg_eigh")
    checkUplo(uplo)
    real_dtype = toRealValueType(self.dtype)
    assert self.dim() >= 2
    values = self.new_empty(self.shape, dtype=real_dtype)
    values.transpose_(-2, -1)
    vectors = self.new_empty(self.shape[:-1])
    return (values, vectors)


# From aten/src/ATen/native/ReflectionPad.cpp
@register_meta(
    [aten.reflection_pad2d_backward.default, aten.replication_pad2d_backward.default]
)
def meta_pad2d_backward(grad_output, self, padding):
    dim_w = 2
    dim_h = 1
    dim_plane = 0
    nbatch = 1

    self_shape = self.shape
    if self.dim() == 4:
        nbatch = self_shape[0]
        dim_w += 1
        dim_h += 1
        dim_plane += 1

    pad_l = padding[0]
    pad_r = padding[1]
    pad_t = padding[2]
    pad_b = padding[3]

    nplane = self_shape[dim_plane]
    input_h = self_shape[dim_h]
    input_w = self_shape[dim_w]
    output_h = input_h + pad_t + pad_b
    output_w = input_w + pad_l + pad_r

    check(
        output_w == grad_output.shape[dim_w],
        lambda: f"gradOutput width unexpected. Expected: {output_w}, Got: {grad_output.shape[dim_w]}",
    )
    check(
        output_h == grad_output.shape[dim_h],
        lambda: f"gradOutput height unexpected. Expected: {output_h}, Got: {grad_output.shape[dim_h]}",
    )
    return self.new_empty(self.shape)


@register_meta(aten.reflection_pad2d.default)
def meta_pad2d(self, padding):
    valid_dims = self.size(1) != 0 and self.size(2) != 0
    check(
        (self.ndim == 3 and valid_dims)
        or (self.ndim == 4 and valid_dims and self.size(3) != 0),
        lambda: f"3D or 4D (batch mode) tensor expected for input, but got: {self}",
    )
    if self.ndim == 4:
        nbatch, nplane, input_h, input_w = self.shape
    else:
        nbatch = 1
        nplane, input_h, input_w = self.shape

    pad_l, pad_r, pad_t, pad_b = padding

    output_h = input_h + pad_t + pad_b
    output_w = input_w + pad_l + pad_r

    if self.ndim == 3:
        return self.new_empty((nplane, output_h, output_w))
    else:
        return self.new_empty((nbatch, nplane, output_h, output_w))


@register_meta(aten.bernoulli_.float)
def meta_bernoulli_(self, p=0.5, generator=None):
    return self


@register_meta(aten.bernoulli.p)
def meta_bernoulli(self, p=0.5, generator=None):
    return torch.empty_like(self)


@register_meta(aten.bernoulli.out)
def meta_bernoulli_out(self, *, generator=None, out):
    torch._resize_output_(out, self.size(), self.device)
    return out


@register_meta(aten._fused_moving_avg_obs_fq_helper.default)
def meta__fused_moving_avg_obs_fq_helper(
    self,
    observer_on,
    fake_quant_on,
    running_min,
    running_max,
    scale,
    zero_point,
    averaging_const,
    quant_min,
    quant_max,
    ch_axis,
    per_row_fake_quant=False,
    symmetric_quant=False,
):
    check(
        ch_axis < self.dim(),
        lambda: "Error in fused_moving_avg_obs_fake_quant_cpu: ch_axis must be < self.dim()",
    )
    mask = torch.empty_like(self, dtype=torch.bool)
    return (torch.empty_like(self), mask)


def dot_check(self, other):
    check(
        self.dim() == 1 and other.dim() == 1,
        lambda: f"1D tensors expected, but got {self.dim()}D and {other.dim()}D tensors",
    )


@register_meta(aten.dot.default)
def meta_dot(self, tensor):
    dot_check(self, tensor)
    return self.new_empty(())


@register_meta([aten.mm.default])
def meta_mm(a, b):
    check(a.dim() == 2, lambda: "a must be 2D")
    check(b.dim() == 2, lambda: "b must be 2D")
    N, M1 = a.shape
    M2, P = b.shape
    check(M1 == M2, lambda: "a and b must have same reduction dim")
    return a.new_empty(N, P)


def _compute_reduction_shape(self, dims, keepdim):
    if keepdim:
        return tuple(self.shape[i] if i not in dims else 1 for i in range(self.ndim))

    return utils.compute_reduction_output_shape(self.shape, dims)


<<<<<<< HEAD
=======
@register_meta(aten.bernoulli.out)
def meta_bernoulli(self, *, generator=None, out):
    torch._resize_output_(out, self.size(), self.device)
    return out


# FakeTensors (meta tensors with a device) will report device as meta
# when running meta kernels. Here, access the "fake device" of FakeTensor if it
# exists so meta kernels which have diverge per device will be more
# accurate when run with FakeTensors
def device_hint(tensor) -> "str":
    if isinstance(tensor, torch._subclasses.FakeTensor):
        return tensor.fake_device.type
    else:
        return "cuda"  # default to cuda


>>>>>>> 0e3031f7
@register_meta(aten.convolution.default)
def meta_conv(
    input_tensor: torch.Tensor,
    weight: torch.Tensor,
    bias: torch.Tensor,
    stride: List[int],
    padding: List[int],
    dilation: List[int],
    is_transposed: bool,
    output_padding: List[int],
    groups: int,
):
    def _formula(ln: int, p: int, d: int, k: int, s: int) -> int:
        """
        Formula to apply to calculate the length of some dimension of the output

        See: https://pytorch.org/docs/stable/generated/torch.nn.Conv2d.html

        Args:
            ln: length of the dimension
            p: padding in that dim
            d: dilation in that dim
            k: kernel size in that dim
            s: stride in that dim
        Returns:
            The output length
        """
        return (ln + 2 * p - d * (k - 1) - 1) // s + 1

    def _formula_transposed(ln: int, p: int, d: int, k: int, s: int, op: int) -> int:
        """
        Formula to apply to calculate the length of some dimension of the output
        if transposed convolution is used.
        See: https://pytorch.org/docs/stable/generated/torch.nn.ConvTranspose2d.html

        Args:
            ln: length of the dimension
            p: padding in that dim
            d: dilation in that dim
            k: kernel size in that dim
            s: stride in that dim
            op: output padding in that dim

        Returns:
            The output length
        """
        return (ln - 1) * s - 2 * p + d * (k - 1) + op + 1

    def calc_conv_nd_return_shape(
        dims: torch.Size,
        kernel_size: torch.Size,
        stride: Union[List[int], int],
        padding: Union[List[int], int],
        dilation: Union[List[int], int],
        output_padding: Optional[Union[List[int], int]] = None,
    ):
        ret_shape = []
        if isinstance(stride, IntLike):
            stride = [stride] * len(dims)
        elif len(stride) == 1:
            stride = [stride[0]] * len(dims)

        if isinstance(padding, IntLike):
            padding = [padding] * len(dims)
        elif len(padding) == 1:
            padding = [padding[0]] * len(dims)

        if isinstance(dilation, IntLike):
            dilation = [dilation] * len(dims)
        elif len(dilation) == 1:
            dilation = [dilation[0]] * len(dims)

        output_padding_list: Optional[List[int]] = None
        if output_padding:
            if isinstance(output_padding, IntLike):
                output_padding_list = [output_padding] * len(dims)
            elif len(output_padding) == 1:
                output_padding_list = [output_padding[0]] * len(dims)
            else:
                output_padding_list = output_padding

        for i in range(len(dims)):
            # If output_padding is present, we are dealing with a transposed convolution
            if output_padding_list:
                ret_shape.append(
                    _formula_transposed(
                        dims[i],
                        padding[i],
                        dilation[i],
                        kernel_size[i],
                        stride[i],
                        output_padding_list[i],
                    )
                )
            else:
                ret_shape.append(
                    _formula(
                        dims[i], padding[i], dilation[i], kernel_size[i], stride[i]
                    )
                )
        return ret_shape

    def is_channels_last(ten):
        return torch._prims_common.suggest_memory_format(ten) == torch.channels_last

    def pick_memory_format():
        if device_hint(input_tensor) == "cuda":
            if is_channels_last(input_tensor) or is_channels_last(weight):
                return torch.channels_last
        else:
            if is_channels_last(input_tensor):
                return torch.channels_last
        if input_tensor.is_contiguous(memory_format=torch.contiguous_format):
            return torch.contiguous_format
        elif input_tensor.is_contiguous(memory_format=torch.preserve_format):
            return torch.preserve_format

    kernel_size = weight.shape[2:]
    dims = input_tensor.shape[2:]
    if is_transposed:
        out_channels = groups * weight.shape[1]

        shape_out = calc_conv_nd_return_shape(
            dims,
            kernel_size,
            stride,
            padding,
            dilation,
            output_padding,
        )

    else:
        out_channels = weight.shape[0]
        if weight.shape[1] * groups != input_tensor.shape[1]:
            raise RuntimeError("Invalid channel dimensions")
        shape_out = calc_conv_nd_return_shape(
            dims, kernel_size, stride, padding, dilation
        )
    out = input_tensor.new_empty((input_tensor.shape[0], out_channels, *shape_out))

    out = out.to(memory_format=pick_memory_format())  # type: ignore[call-overload]
    return out


# from check_dim_size() in aten/src/ATen/TensorUtils.cpp.
def check_dim_size(tensor, dim, dim_size, size):
    check(
        tensor.dim() == dim and tensor.shape[dim_size] == size,
        lambda: f"Expected a tensor of dimension {dim} and tensor.size[{dim_size}] == {size}, "
        + f"but got : dimension {tensor.dim()} and tensor.size[{dim_size}] = {tensor.shape[dim_size]}",
    )


@register_meta(aten.avg_pool2d.default)
def meta_avg_pool2d(
    input,
    kernel_size,
    stride=(),
    padding=(0,),
    ceil_mode=False,
    count_include_pad=True,
    divisor_override=None,
):
    def unpack(name, val):
        check(
            len(val) in [1, 2],
            lambda: f"avg_pool2d: {name} must either be a single int, or a tuple of two ints",
        )
        H = val[0]
        W = H if len(val) == 1 else val[1]
        return H, W

    kH, kW = unpack("kernel_size", kernel_size)
    check(
        len(stride) in [0, 1, 2],
        lambda: "avg_pool2d: stride must either be omitted, a single int, or a tuple of two ints",
    )
    if len(stride) == 0:
        dH, dW = kH, kW
    elif len(stride) == 1:
        dH, dW = stride[0], stride[0]
    else:
        dH, dW = unpack("stride", stride)

    padH, padW = unpack("padding", padding)

    check(
        divisor_override is None or divisor_override != 0,
        lambda: "divisor must be not zero",
    )

    nbatch = input.size(-4) if input.dim() == 4 else 1
    nInputPlane = input.size(-3)
    inputHeight = input.size(-2)
    inputWidth = input.size(-1)

    outputHeight = pooling_output_shape(inputHeight, kH, padH, dH, 1, ceil_mode)
    outputWidth = pooling_output_shape(inputWidth, kW, padW, dW, 1, ceil_mode)

    memory_format = utils.suggest_memory_format(input)
    pool2d_shape_check(
        input,
        kH,
        kW,
        dH,
        dW,
        padH,
        padW,
        1,
        1,
        nInputPlane,
        inputHeight,
        inputWidth,
        outputHeight,
        outputWidth,
        memory_format,
    )

    if input.dim() == 3:
        size = [nInputPlane, outputHeight, outputWidth]
    else:
        size = [nbatch, nInputPlane, outputHeight, outputWidth]
    return torch.empty(
        size, dtype=input.dtype, device=input.device, memory_format=memory_format
    )


# from avg_pool2d_backward_shape_check() in aten/src/ATen/native/Pool.h.
def avg_pool2d_backward_shape_check(
    input,
    gradOutput,
    nbatch,
    kH,
    kW,
    dH,
    dW,
    padH,
    padW,
    nInputPlane,
    inputHeight,
    inputWidth,
    outputHeight,
    outputWidth,
    mem_format,
):
    pool2d_shape_check(
        input,
        kH,
        kW,
        dH,
        dW,
        padH,
        padW,
        1,
        1,
        nInputPlane,
        inputHeight,
        inputWidth,
        outputHeight,
        outputWidth,
        mem_format,
    )

    ndim = input.dim()
    nOutputPlane = nInputPlane

    check_dim_size(gradOutput, ndim, ndim - 3, nOutputPlane)
    check_dim_size(gradOutput, ndim, ndim - 2, outputHeight)
    check_dim_size(gradOutput, ndim, ndim - 1, outputWidth)


# Don't override the C++ registration.
@register_meta(aten.avg_pool2d_backward.default)
def meta_avg_pool2d_backward(
    gradOutput_,
    input,
    kernel_size,
    stride,
    padding,
    ceil_mode,
    count_include_pad,
    divisor_override,
):
    # From aten/src/ATen/native/AveragePool2d.cpp structured kernel meta func.
    check(
        len(kernel_size) == 1 or len(kernel_size) == 2,
        lambda: "avg_pool2d: kernel_size must either be a single int, or a tuple of two ints",
    )
    kH = kernel_size[0]
    kW = kH if len(kernel_size) == 1 else kernel_size[1]
    check(
        len(stride) == 0 or len(stride) == 1 or len(stride) == 2,
        lambda: "avg_pool2d: stride must either be omitted, a single int, or a tuple of two ints",
    )
    dH = kH if len(stride) == 0 else stride[0]
    dW = kW if len(stride) == 0 else dH if len(stride) == 1 else stride[1]
    check(
        len(padding) == 1 or len(padding) == 2,
        lambda: "avg_pool2d: padding must either be a single int, or a tuple of two ints",
    )
    padH = padding[0]
    padW = padH if len(padding) == 1 else padding[1]

    check(
        divisor_override is None or divisor_override != 0,
        lambda: "divisor must be not zero",
    )

    input_size = input.shape
    nbatch = input_size[-4] if input.dim() == 4 else 1
    nInputPlane = input_size[-3]
    inputHeight = input_size[-2]
    inputWidth = input_size[-1]

    outputHeight = pooling_output_shape(inputHeight, kH, padH, dH, 1, ceil_mode)
    outputWidth = pooling_output_shape(inputWidth, kW, padW, dW, 1, ceil_mode)

    mem_format = utils.suggest_memory_format(input)

    avg_pool2d_backward_shape_check(
        input,
        gradOutput_,
        nbatch,
        kH,
        kW,
        dH,
        dW,
        padH,
        padW,
        nInputPlane,
        inputHeight,
        inputWidth,
        outputHeight,
        outputWidth,
        mem_format,
    )

    return torch.empty(
        input_size, dtype=input.dtype, device=input.device, memory_format=mem_format
    )


@register_meta(aten._adaptive_avg_pool2d.default)
def meta_adaptive_avg_pool2d(self, output_size):
    check(
        self.ndim == 3 or self.ndim == 4,
        lambda: f"Expected 3D or 4D tensor, but got {self.shape}",
    )
    output_shape = self.shape[:-2] + tuple(output_size)
    memory_format = utils.suggest_memory_format(self)
    # need to set memory_format to preserve the memory format of the input
    # channel last input should have channel last output
    return torch.empty(
        output_shape, dtype=self.dtype, device=self.device, memory_format=memory_format
    )


@register_meta(aten._adaptive_avg_pool3d.default)
def meta_adaptive_avg_pool3d(self, output_size):
    check(
        self.ndim == 4 or self.ndim == 5,
        lambda: f"Expected 4D or 5D tensor, but got {self.shape}",
    )
    return self.new_empty(self.shape[:-3] + tuple(output_size))


@register_meta(aten._adaptive_avg_pool2d_backward.default)
def meta__adaptive_avg_pool2d_backward(grad_out, self):
    ndim = grad_out.ndim
    for i in range(1, ndim):
        check(
            grad_out.size(i) > 0,
            lambda: f"adaptive_avg_pool2d_backward(): Expected grad_output to have non-zero \
                      size for non-batch dimensions, {grad_out.shape} with dimension {i} being empty",
        )
    check(
        ndim == 3 or ndim == 4,
        lambda: f"adaptive_avg_pool2d_backward(): Expected 3D or 4D tensor, but got {self.shape}",
    )
    check(
        self.dtype == grad_out.dtype,
        lambda: f"expected dtype {self.dtype} for `grad_output` but got dtype {grad_out.dtype}",
    )
    return self.new_empty(self.shape)


@register_meta(aten.repeat_interleave.Tensor)
def meta_repeat_interleave_Tensor(repeats, output_size=None):
    if output_size is None:
        raise RuntimeError("cannot repeat_interleave a meta tensor without output_size")
    return repeats.new_empty(output_size)


@register_meta([aten.complex.default, aten.complex.out])
@out_wrapper()
def meta_complex(real, imag):
    assert real.dtype.is_floating_point
    assert imag.dtype.is_floating_point
    out_shape = _broadcast_shapes(real.shape, imag.shape)
    return real.new_empty(out_shape, dtype=corresponding_complex_dtype(real.dtype))


@register_meta(aten.vdot.default)
def vdot(self, other):
    if not self.is_complex:
        return torch.dot(self, other)

    if self.is_conj():
        if other.is_conj():
            return torch.vdot(other.conj(), self.conj())
        else:
            return torch.dot(self.conj(), other)
    elif other.is_conj():
        return torch.dot(self, other.conj()).conj()

    dot_check(self, other)
    return self.new_empty(())


# Leaving this function around because a python implementation
# of indexing shape inference is useful,
# but not registering it to the dispatcher because we already
# get shape inference through structured kernels
@register_meta(aten.index.Tensor)
def meta_index_Tensor(self, indices):
    check_no_bool_index_tensors(aten.index.Tensor, self, indices)
    check(indices, lambda: "at least one index must be provided")
    # aten::index is the internal advanced indexing implementation
    # checkIndexTensorTypes and expandTensors
    result: List[Optional[Tensor]] = []
    for i, index in enumerate(indices):
        if index is not None:
            check(
                index.dtype in [torch.long, torch.int, torch.int8, torch.bool],
                lambda: "tensors used as indices must be long, int, byte or bool tensors",
            )
            if index.dtype in [torch.int8, torch.bool]:
                nonzero = index.nonzero()
                k = len(result)
                check(
                    k + index.ndim <= self.ndim,
                    lambda: f"too many indices for tensor of dimension {self.ndim}",
                    IndexError,
                )
                for j in range(index.ndim):
                    check(
                        index.shape[j] == self.shape[k + j],
                        lambda: f"The shape of the mask {index.shape} at index {i} "
                        f"does not match the shape of the indexed tensor {self.shape} at index {k + j}",
                        IndexError,
                    )
                    result.append(nonzero.select(1, j))
            else:
                result.append(index)
        else:
            result.append(index)
    indices = result
    check(
        len(indices) <= self.ndim,
        lambda: f"too many indices for tensor of dimension {self.ndim} (got {len(indices)})",
    )
    # expand_outplace
    import torch._refs as refs  # avoid import cycle in mypy

    indices = list(refs._maybe_broadcast(*indices))
    # add missing null tensors
    while len(indices) < self.ndim:
        indices.append(None)

    # hasContiguousSubspace
    #   true if all non-null tensors are adjacent
    # See:
    # https://numpy.org/doc/stable/user/basics.indexing.html#combining-advanced-and-basic-indexing
    # https://stackoverflow.com/questions/53841497/why-does-numpy-mixed-basic-advanced-indexing-depend-on-slice-adjacency
    state = 0
    has_contiguous_subspace = False
    for index in indices:
        if state == 0:
            if index is not None:
                state = 1
        elif state == 1:
            if index is None:
                state = 2
        else:
            if index is not None:
                break
    else:
        has_contiguous_subspace = True

    # transposeToFront
    # This is the logic that causes the newly inserted dimensions to show up
    # at the beginning of the tensor, if they're not contiguous
    if not has_contiguous_subspace:
        dims = []
        transposed_indices = []
        for i, index in enumerate(indices):
            if index is not None:
                dims.append(i)
                transposed_indices.append(index)
        for i, index in enumerate(indices):
            if index is None:
                dims.append(i)
                transposed_indices.append(index)
        self = self.permute(dims)
        indices = transposed_indices

    # AdvancedIndex::AdvancedIndex
    # Now we can assume the indices have contiguous subspace
    # This is simplified from AdvancedIndex which goes to more effort
    # to put the input and indices in a form so that TensorIterator can
    # take them.  If we write a ref for this, probably that logic should
    # get implemented
    before_shape: List[int] = []
    after_shape: List[int] = []
    replacement_shape: List[int] = []
    for dim, index in enumerate(indices):
        if index is None:
            if replacement_shape:
                after_shape.append(self.shape[dim])
            else:
                before_shape.append(self.shape[dim])
        else:
            replacement_shape = list(index.shape)
    return self.new_empty(before_shape + replacement_shape + after_shape)


# TODO: this shouldn't be necessary
# @register_meta([aten.add.Tensor])
# def meta_add(self, other, *, alpha=1):
#     check(
#         torch.is_tensor(self),
#         lambda: f"expected self to be tensor but got {type(self)}",
#     )
#     out_shape = self.shape
#     if torch.is_tensor(other):
#         out_shape = _broadcast_shapes(self.shape, other.shape)
#     _, out_dtype = elementwise_dtypes(
#         self, other, type_promotion_kind=ELEMENTWISE_TYPE_PROMOTION_KIND.DEFAULT
#     )
#     return self.new_empty(out_shape, dtype=out_dtype)


@register_meta([aten.convolution_backward.default])
def meta_convolution_backward(
    grad_output_,
    input_,
    weight_,
    bias_sizes_opt,
    stride,
    padding,
    dilation,
    transposed,
    output_padding,
    groups,
    output_mask,
):
    # High level logic taken from slow_conv3d_backward_cpu which should
    # be representative of all convolution_backward impls
    backend_grad_input = None
    backend_grad_weight = None
    backend_grad_bias = None

    if output_mask[0]:
        backend_grad_input = grad_output_.new_empty(input_.size())
    if output_mask[1]:
        backend_grad_weight = grad_output_.new_empty(weight_.size())
    if output_mask[2]:
        backend_grad_bias = grad_output_.new_empty(bias_sizes_opt)

    return (backend_grad_input, backend_grad_weight, backend_grad_bias)


@register_meta([aten.addbmm.default, aten.addbmm.out])
@out_wrapper()
def meta_addbmm(self, batch1, batch2, *, beta=1, alpha=1):
    dim1 = batch1.size(1)
    dim2 = batch2.size(2)
    self = self.expand((dim1, dim2))
    check(batch1.dim() == 3, lambda: "batch1 must be a 3D tensor")
    check(batch2.dim() == 3, lambda: "batch2 must be a 3D tensor")
    check(
        batch1.size(0) == batch2.size(0),
        lambda: f"batch1 and batch2 must have same number of batches, got {batch1.size(0)} and {batch2.size(0)}",
    )
    check(
        batch1.size(2) == batch2.size(1),
        lambda: (
            f"Incompatible matrix sizes for bmm ({batch1.size(1)}x{batch1.size(2)} "
            f"and {batch2.size(1)}x{batch2.size(2)})"
        ),
    )
    check(
        self.size(0) == dim1 and self.size(1) == dim2,
        lambda: "self tensor does not match matmul output shape",
    )
    return self.new_empty(self.size())


@register_meta(aten._cdist_forward.default)
def meta_cdist_forward(x1, x2, p, compute_mode):
    check(
        x1.dim() >= 2,
        lambda: f"cdist only supports at least 2D tensors, X1 got: {x1.dim()}D",
    )
    check(
        x2.dim() >= 2,
        lambda: f"cdist only supports at least 2D tensors, X2 got: {x2.dim()}D",
    )
    check(
        x1.size(-1) == x2.size(-1),
        lambda: f"X1 and X2 must have the same number of columns. X1: {x1.size(-1)} X2: {x2.size(-1)}",
    )
    check(
        utils.is_float_dtype(x1.dtype),
        lambda: "cdist only supports floating-point dtypes, X1 got: {x1.dtype}",
    )
    check(
        utils.is_float_dtype(x2.dtype),
        lambda: "cdist only supports floating-point dtypes, X2 got: {x2.dtype}",
    )
    check(p >= 0, lambda: "cdist only supports non-negative p values")
    check(
        compute_mode >= 0 and compute_mode <= 2,
        lambda: f"possible modes: 0, 1, 2, but was: {compute_mode}",
    )
    r1 = x1.size(-2)
    r2 = x2.size(-2)
    batch_tensor1 = x1.shape[:-2]
    batch_tensor2 = x2.shape[:-2]
    output_shape = list(torch.broadcast_shapes(batch_tensor1, batch_tensor2))
    output_shape.extend([r1, r2])
    return x1.new_empty(output_shape)


@register_meta(aten._embedding_bag.default)
def meta_embedding_bag(
    weight,
    indices,
    offsets,
    scale_grad_by_freq=False,
    mode=0,
    sparse=False,
    per_sample_weights=None,
    include_last_offset=False,
    padding_idx=-1,
):
    check(
        indices.dtype in (torch.long, torch.int),
        lambda: f"expected indices to be long or int, got {indices.dtype}",
    )
    check(
        offsets.dtype in (torch.long, torch.int),
        lambda: f"expected offsets to be long or int, got {offsets.dtype}",
    )
    check(
        utils.is_float_dtype(weight.dtype),
        lambda: f"expected weight to be floating point type, got {weight.dtype}",
    )

    num_bags = offsets.size(0)
    if include_last_offset:
        check(
            num_bags >= 1, lambda: "include_last_offset: numBags should be at least 1"
        )
        num_bags -= 1

    output = weight.new_empty(num_bags, weight.size(1))
    MODE_SUM, MODE_MEAN, MODE_MAX = range(3)

    if per_sample_weights is not None:
        check(
            mode == MODE_SUM,
            lambda: "embedding_bag: per_sample_weights only supported with mode='sum'",
        )
        check(
            per_sample_weights.dtype == weight.dtype,
            lambda: f"expected weight ({weight.dtype}) and per_sample_weights ({per_sample_weights.dtype}) to have same dtype",
        )
        check(
            per_sample_weights.ndim == 1,
            lambda: f"expected per_sample_weights to be 1D tensor, got {per_sample_weights.ndim}D",
        )
        check(
            per_sample_weights.numel() == indices.numel(),
            lambda: (
                f"expected per_sample_weights.numel() ({per_sample_weights.numel()} "
                f"to be the same as indices.numel() ({indices.numel()})"
            ),
        )

    def is_fast_path_index_select_scale(src, scale, output, padding_idx):
        return (
            is_fast_path_index_select(src, output, padding_idx) and scale.stride(0) == 1
        )

    def is_fast_path_index_select(src, output, padding_idx):
        return (
            (src.dtype == torch.float or src.dtype == torch.half)
            and src.stride(1) == 1
            and output.stride(1) == 1
            and padding_idx < 0
        )

    def is_fast_path(src, scale, output, padding_idx):
        if scale is not None:
            return is_fast_path_index_select_scale(src, scale, output, padding_idx)
        else:
            return is_fast_path_index_select(src, output, padding_idx)

    if device_hint(offsets) != "cpu":
        offset2bag = indices.new_empty(indices.size(0))
        bag_size = indices.new_empty(offsets.size())
        if mode == MODE_MAX:
            max_indices = indices.new_empty(num_bags, weight.size(1))
        else:
            max_indices = indices.new_empty(0)
    else:
        fast_path_sum = is_fast_path(weight, per_sample_weights, output, padding_idx)
        if mode == MODE_MEAN or mode == MODE_MAX or not fast_path_sum:
            offset2bag = offsets.new_empty(indices.size(0))
        else:
            offset2bag = offsets.new_empty(0)
        bag_size = offsets.new_empty(num_bags)
        max_indices = offsets.new_empty(bag_size.size())
    return output, offset2bag, bag_size, max_indices


@register_meta([aten.diag.default, aten.diag.out])
@out_wrapper()
def meta_diag(self, dim=0):
    check(self.dim() in (1, 2), lambda: "matrix or a vector expected")
    if self.dim() == 1:
        sz = self.size(0) + abs(dim)
        return self.new_empty((sz, sz))

    # case: dim is 2
    if dim >= 0:
        sz = min(self.size(0), self.size(1) - dim)
    else:
        sz = min(self.size(0) + dim, self.size(1))
    return self.new_empty((sz,))


@register_meta(aten.diagonal_scatter.default)
def diagonal_scatter(self, src, offset=0, dim1=0, dim2=1):
    return self.clone()


@register_meta(aten._embedding_bag_forward_only.default)
def meta_embedding_bag_forward_only(weight, indices, offsets, *args):
    output, offset2bag, bag_size, max_indices = meta_embedding_bag(
        weight, indices, offsets, *args
    )
    if device_hint(offsets) == "cpu":
        bag_size = offsets.new_empty(offsets.size())
    return output, offset2bag, bag_size, max_indices


def _get_reduction_dtype(input, dtype, promote_int_to_long=True):
    # if specified, dtype takes precedence
    if dtype:
        return dtype

    if input.dtype.is_floating_point or input.dtype.is_complex:
        return input.dtype
    elif promote_int_to_long:
        return torch.long

    return input.dtype


@register_meta([aten.nansum.default, aten.nansum.out])
@out_wrapper()
def meta_nansum(input, dims=None, keepdim=False, *, dtype=None):
    output_dtype = _get_reduction_dtype(input, dtype, promote_int_to_long=True)
    dims = utils.reduction_dims(input.shape, dims)
    output_shape = _compute_reduction_shape(input, dims, keepdim)
    return input.new_empty(output_shape, dtype=output_dtype)


@register_meta(aten.nanmedian.default)
def meta_nanmedian(input):
    output_shape = utils.compute_reduction_output_shape(
        input.shape, tuple(range(input.dim()))
    )
    return input.new_empty(output_shape)


@register_meta([aten.nanmedian.dim, aten.nanmedian.dim_values])
@out_wrapper("values", "indices")
def meta_nanmedian_dim(input, dim=-1, keepdim=False):
    dim = utils.reduction_dims(input.shape, (dim,))
    output_shape = _compute_reduction_shape(input, dim, keepdim)
    return (
        input.new_empty(output_shape),
        input.new_empty(output_shape, dtype=torch.long),
    )


@register_meta(aten.logical_not_.default)
def meta_logical_not_(self):
    return self


@register_meta(aten.repeat.default)
def meta_repeat(self, repeats):
    check(
        len(repeats) >= self.dim(),
        lambda: "Number of dimensions of repeat dims can not be smaller than number of dimensions of tensor",
    )
    # Add new leading dimensions to the tensor if the
    # number of target dimensions is larger than the
    # number of source dimensions.
    num_new_dimensions = len(repeats) - self.dim()
    padded_size = (1,) * num_new_dimensions + tuple(self.shape)
    target_size = [padded_size[i] * repeats[i] for i in range(len(repeats))]
    return self.new_empty(target_size)


@register_meta(aten.zero_.default)
def meta_zero_(self):
    return self


@register_meta(
    [
        aten.add_.Scalar,
        aten.sub_.Scalar,
        aten.mul_.Scalar,
        aten.div_.Scalar,
        aten.add_.Tensor,
        aten.sub_.Tensor,
        aten.mul_.Tensor,
        aten.div_.Tensor,
        aten.logical_and_.default,
        aten.logical_or_.default,
        aten.logical_xor_.default,
    ],
)
def meta_binop_inplace(self, other):
    return self


@register_meta(aten.zero.default)
def meta_zero(self):
    return self.new_empty(self.shape)


@register_meta([aten.fill_.Tensor, aten.fill_.Scalar])
def meta_fill_(self, val):
    return self


@register_meta([aten.fill.Tensor, aten.fill.Scalar])
def meta_fill(self, val):
    return torch.empty_like(self)


@register_meta(aten.relu_.default)
def meta_relu_(self):
    return self


@register_meta(aten.index_put.default)
def meta_index_put(self, indices, values, accumulate=False):
    return torch.empty_like(self)


@register_meta(aten.masked_fill_.Scalar)
def meta_masked_fill_(self, mask, value):
    return self


@register_meta(aten.index_put_.default)
def meta_index_put_(self, indices, values, accumulate=False):
    return self


@register_meta(aten.alias.default)
def meta_alias(self):
    return self.view(self.shape)


def common_meta_baddbmm_bmm(batch1, batch2, is_bmm, self_baddbmm=None):
    check(batch1.dim() == 3, lambda: "batch1 must be a 3D tensor")
    check(batch2.dim() == 3, lambda: "batch2 must be a 3D tensor")

    batch1_sizes = batch1.size()
    batch2_sizes = batch2.size()

    bs = batch1_sizes[0]
    contraction_size = batch1_sizes[2]
    res_rows = batch1_sizes[1]
    res_cols = batch2_sizes[2]
    output_size = (bs, res_rows, res_cols)

    check(
        batch2_sizes[0] == bs and batch2_sizes[1] == contraction_size,
        lambda: f"Expected size for first two dimensions of batch2 tensor to be: [{bs}"
        f", {contraction_size}] but got: [{batch2_sizes[0]}, {batch2_sizes[1]}].",
    )

    # TODO: handle out

    output = batch2.new_empty(output_size)

    if not is_bmm and self_baddbmm is not None:
        check(self_baddbmm.dim() == 3, lambda: "self must be a 3D tensor")
        check(
            self_baddbmm.size() == output_size,
            lambda: "Expected an input tensor shape with shape {output_size} but got shape: {self.size()}",
        )

    return output


@register_meta(aten.bmm.default)
def meta_bmm(self, mat2):
    return common_meta_baddbmm_bmm(self, mat2, True)


def div_rtn(x, y):
    q = x // y
    r = x % y
    # WARNING: explicit bool conversion here is necessary;
    # would be fixed by SymBool
    if r != 0 and (bool(r < 0) != bool(y < 0)):
        q -= 1
    return q


def pooling_output_shape_pad_lr(
    inputSize, kernelSize, pad_l, pad_r, stride, dilation, ceil_mode
):
    outputSize = (
        div_rtn(
            inputSize
            + pad_l
            + pad_r
            - dilation * (kernelSize - 1)
            - 1
            + (stride - 1 if ceil_mode else 0),
            stride,
        )
        + 1
    )
    if ceil_mode:
        if (outputSize - 1) * stride >= inputSize + pad_l:
            outputSize -= 1
    return outputSize


def pooling_output_shape(inputSize, kernelSize, pad, stride, dilation, ceil_mode):
    check(stride != 0, lambda: "stride should not be zero")
    check(pad >= 0, lambda: f"pad must be non-negative, but got pad: {pad}")
    check(
        pad <= kernelSize // 2,
        lambda: f"pad should be at most half of kernel size, but got pad={pad} and kernel_size={kernelSize}",
    )
    return pooling_output_shape_pad_lr(
        inputSize, kernelSize, pad, pad, stride, dilation, ceil_mode
    )


def pool2d_shape_check(
    input,
    kH,
    kW,
    dH,
    dW,
    padH,
    padW,
    dilationH,
    dilationW,
    nInputPlane,
    inputHeight,
    inputWidth,
    outputHeight,
    outputWidth,
    memory_format,
):
    ndim = input.dim()
    nOutputPlane = nInputPlane

    check(
        kW > 0 and kH > 0,
        lambda: "kernel size should be greater than zero, but got kH: {kH}, kW: {kW}",
    )
    check(
        dW > 0 and dH > 0,
        lambda: "stride should be greater than zero, but got dH: {dH}, dW: {dW}",
    )
    check(
        dilationH > 0 and dilationW > 0,
        lambda: "dilation should be greater than zero, but got dilationH: {dilationH}, dilationW: {dilationW}",
    )

    valid_dims = input.size(1) != 0 and input.size(2) != 0

    if memory_format == torch.channels_last:
        check(
            ndim == 4 and valid_dims and input.size(3) != 0,
            lambda: "Expected 4D (batch mode) tensor expected for input with channels_last layout"
            " with optional 0 dim batch size for input, but got: {input.size()}",
        )
    else:
        check(
            (ndim == 3 and input.size(0) != 0 and valid_dims)
            or (ndim == 4 and valid_dims and input.size(3) != 0),
            lambda: f"Expected 3D or 4D (batch mode) tensor with optional 0 dim batch size for input, but got: {input.size()}",
        )

    check(
        kW // 2 >= padW and kH // 2 >= padH,
        lambda: "pad should be smaller than or equal to half of kernel size, but got "
        f"padW = {padW}, padH = {padH}, kW = {kW}, kH = {kH}",
    )

    check(
        outputWidth >= 1 and outputHeight >= 1,
        lambda: f"Given input size: ({nInputPlane}x{inputHeight}x{inputWidth}). "
        f"Calculated output size: ({nOutputPlane}x{outputHeight}x{outputWidth}). "
        "Output size is too small",
    )


@register_meta(aten.max_pool2d_with_indices_backward.default)
def meta_max_pool2d_with_indices_backward(
    grad_output, self, kernel_size, stride, padding, dilation, ceil_mode, indices
):
    # Reference: aten/src/ATen/native/cpu/MaxPoolKernel.cpp
    memory_format = utils.suggest_memory_format(self)
    if memory_format == torch.contiguous_format:
        pass
    elif memory_format == torch.channels_last:
        check(
            self.ndim == 4,
            lambda: "max pooling backward with channels last format supports tensors with 4 dims.",
        )
    else:
        check(
            False,
            lambda: "Unsupport memory format. Supports only ChannelsLast, Contiguous",
        )
    return self.new_empty(self.shape)


@register_meta(aten.max_pool2d_with_indices.default)
def meta_max_pool2d_with_indices(
    input, kernel_size, stride=(), padding=(0,), dilation=(1,), ceil_mode=False
):
    # Reference: aten/src/ATen/native/DilatedMaxPool2d.cpp
    def unpack(name, val):
        check(
            len(val) in [1, 2],
            lambda: f"max_pool2d: {name} must either be a single int, or a tuple of two ints",
        )
        H = val[0]
        W = H if len(val) == 1 else val[1]
        return H, W

    kH, kW = unpack("kernel_size", kernel_size)

    check(
        len(stride) in [0, 1, 2],
        lambda: "max_pool2d: stride must either be omitted, a single int, or a tuple of two ints",
    )
    if len(stride) == 0:
        dH, dW = kH, kW
    else:
        dH, dW = unpack("stride", stride)

    padH, padW = unpack("padding", padding)
    dilationH, dilationW = unpack("dilation", dilation)

    memory_format = utils.suggest_memory_format(input)
    if memory_format == torch.channels_last:
        check(
            input.dim() == 4,
            lambda: "non-empty 4D (batch mode) tensor expected for input with channels_last layout",
        )
    elif memory_format == torch.contiguous_format:
        check(
            input.dim() in [3, 4],
            lambda: "non-empty 3D or 4D (batch mode) tensor expected for input",
        )
    else:
        check(
            False,
            lambda: "Unsupport memory format. Supports only ChannelsLast, Contiguous",
        )

    nbatch = input.size(-4) if input.dim() == 4 else 1
    nInputPlane = input.size(-3)
    inputHeight = input.size(-2)
    inputWidth = input.size(-1)

    outputHeight = pooling_output_shape(inputHeight, kH, padH, dH, dilationH, ceil_mode)
    outputWidth = pooling_output_shape(inputWidth, kW, padW, dW, dilationW, ceil_mode)

    pool2d_shape_check(
        input,
        kH,
        kW,
        dH,
        dW,
        padH,
        padW,
        dilationH,
        dilationW,
        nInputPlane,
        inputHeight,
        inputWidth,
        outputHeight,
        outputWidth,
        memory_format,
    )

    if input.dim() == 3:
        size = [nInputPlane, outputHeight, outputWidth]
    else:
        size = [nbatch, nInputPlane, outputHeight, outputWidth]
    return (
        torch.empty(
            size, dtype=input.dtype, device=input.device, memory_format=memory_format
        ),
        torch.empty(
            size, dtype=torch.int64, device=input.device, memory_format=memory_format
        ),
    )


@register_meta([aten.full.default])
def full(size, fill_value, *args, **kwargs):
    return torch.empty(size, *args, **kwargs)


@register_meta(
    [
        aten.randint_like.default,
        aten.randint_like.low_dtype,
        aten.randn_like.default,
        aten.rand_like.default,
        aten.full_like.default,
        aten.zeros_like.default,
        aten.ones_like.default,
    ]
)
def meta_like(self, *args, **kwargs):
    return aten.empty_like.default(self, **kwargs)


@register_meta(aten.scatter.value)
def scatter_value(self, dim, index, value):
    scatter_meta_impl(self, dim, index)
    return self.new_empty(self.shape)


# hacky: Please remove after math.ceil works with arange
@register_meta(aten.arange.default)
def arange(end, **kwargs):
    if isinstance(end, FloatLike):
        end = math.ceil(end)  # type: ignore[arg-type]

    def is_integral(x):
        return isinstance(x, IntLike) or isinstance(x, bool)

    set_to_integral_dtype = kwargs.get("dtype", None) is None and is_integral(end)
    if set_to_integral_dtype:
        kwargs["dtype"] = torch.int64

    return aten.empty([end], **kwargs)


@register_meta(aten.arange.start)
def arange_start(start, end, **kwargs):
    return aten.arange(end - start, **kwargs)


@register_meta(aten.select.int)
def meta_select(self, dim, index):
    ndim = self.dim()
    check(
        ndim != 0, lambda: "select() cannot be applied to a 0-dim tensor.", IndexError
    )

    dim = dim if dim >= 0 else dim + ndim
    size = self.size(dim)

    check(
        not (-index > size or index >= size),
        lambda: f"select(): index {index} out of range for tensor of size "
        f"{self.size()} at dimension {dim}",
        IndexError,
    )

    index = index if index >= 0 else index + size

    new_size = list(self.size())
    new_stride = list(self.stride())

    new_storage_offset = self.storage_offset() + index * new_stride[dim]
    del new_size[dim]
    del new_stride[dim]

    return self.as_strided(new_size, new_stride, new_storage_offset)


@register_meta(aten.select_scatter.default)
def meta_select_scatter(self, src, dim, index):
    return torch.empty_like(self)


@register_meta(aten.slice_scatter.default)
def meta_slice_scatter(self, src, dim=0, start=None, end=None, step=1):
    return torch.empty_like(self)


@register_meta(aten._to_copy.default)
def _to_copy(
    x,
    *,
    dtype=None,
    layout=None,
    device=None,
    pin_memory=False,
    non_blocking=False,
    memory_format=None,
):
    assert device is not None or dtype is not None or memory_format is not None
    dtype = x.dtype if dtype is None else dtype
    device = x.device if device is None else device
    return torch.empty(
        x.size(), dtype=dtype, layout=layout, device=device, memory_format=memory_format
    )


def maybe_wrap_dim(dim: int, dim_post_expr: int, wrap_scalar: bool = True):
    if dim_post_expr <= 0:
        assert wrap_scalar
        dim_post_expr = 1
    min = -dim_post_expr
    max = dim_post_expr - 1
    assert not (dim < min or dim > max)
    if dim < 0:
        dim += dim_post_expr
    return dim


def ensure_nonempty_size(t, dim):
    return 1 if t.dim() == 0 else t.shape[dim]


# From aten/src/ATen/native/ScatterGatherChecks.h
def gather_shape_check(self, dim, index):
    self_dims = max(self.dim(), 1)
    index_dims = max(index.dim(), 1)
    check(
        self_dims == index_dims,
        lambda: "Index tensor must have the same number of dimensions as input tensor",
    )
    for i in range(self_dims):
        if i != dim:
            check(
                ensure_nonempty_size(index, i) <= ensure_nonempty_size(self, i),
                lambda: f"Size does not match at dimension {i} expected index {index.shape}"
                + f" to be smaller than self {self.shape} apart from dimension {dim}",
            )


@register_meta(aten.gather.default)
def meta_gather(self, dim, index, sparse_grad=False):
    wrapped_dim = maybe_wrap_dim(dim, self.dim())
    is_index_empty = index.numel() == 0
    if not is_index_empty:
        check(
            index.dtype == torch.long,
            lambda: f"gather(): Expected dtype int64 for index, but got {index.dtype}",
        )
        gather_shape_check(self, wrapped_dim, index)
    return self.new_empty(index.shape)


# From aten/src/ATen/native/TensorAdvancedIndexing.cpp
def get_operator_enum(reduce_, use_new_options=False):
    if use_new_options:
        if reduce_ == "sum":
            return "REDUCE_ADD"
        elif reduce_ == "prod":
            return "REDUCE_MULTIPLY"
        elif reduce_ == "mean":
            return "REDUCE_MEAN"
        elif reduce_ == "amax":
            return "REDUCE_MAXIMUM"
        elif reduce_ == "amin":
            return "REDUCE_MINIMUM"
        check(
            False,
            lambda: "reduce argument must be either sum, prod, mean, amax or amin.",
        )
        return
    else:
        if reduce_ == "add":
            return "REDUCE_ADD"
        elif reduce_ == "multiply":
            return "REDUCE_MULTIPLY"
        check(False, lambda: "reduce argument must be either add or multiply.")
        return


# From aten/src/ATen/native/ScatterGatherChecks.h
def scatter_gather_dtype_check(method_name, self, index, src_opt=None):
    if index.numel() != 0:
        check(
            index.dtype == torch.long,
            lambda: f"{method_name}(): Expected dtype int64 for index",
        )

    if src_opt is not None:
        check(
            self.dtype == src_opt.dtype,
            lambda: f"{method_name}(): Expected self.dtype to be equal to src.dtype",
        )


def ensure_nonempty_dim(dim):
    return max(dim, 1)


# From aten/src/ATen/native/ScatterGatherChecks.h
def scatter_shape_check(self, dim, index, src_opt=None):
    if index.numel() == 0:
        return
    check(
        ensure_nonempty_dim(self.dim()) == ensure_nonempty_dim(index.dim()),
        lambda: "Index tensor must have the same number of dimensions as self tensor",
    )

    is_wrong_shape = False
    self_dims = ensure_nonempty_dim(self.dim())

    # Check: index.size(d) <= self.size(d) for all d != dim
    for d in range(self_dims):
        index_d_size = ensure_nonempty_size(index, d)
        if d == dim:
            continue
        if index_d_size > ensure_nonempty_size(self, d):
            is_wrong_shape = True
            break

    # Check: index.size(d) <= src.size(d) for all d if src is Tensor
    if not is_wrong_shape and src_opt is not None:
        for d in range(self_dims):
            index_d_size = ensure_nonempty_size(index, d)
            if index_d_size > ensure_nonempty_size(src_opt, d):
                is_wrong_shape = True
                break

    if src_opt is not None:
        check(
            ensure_nonempty_dim(self.dim()) == ensure_nonempty_dim(index.dim()),
            lambda: "Index tensor must have the same number of dimensions as self tensor",
        )
        check(
            not is_wrong_shape,
            lambda: f"Expected index {index.shape} to be smaller than self {self.shape}"
            + f" apart from dimension {dim} and to be smaller than src {src_opt.shape}",
        )
    else:
        check(
            not is_wrong_shape,
            lambda: f"Expected index {index.shape} to be smaller than self {self.shape}"
            + f" apart from dimension {dim}",
        )


# From aten/src/ATen/native/TensorAdvancedIndexing.cpp
def scatter_meta_impl(self, dim, index, src=None, reduce_=None, use_new_options=False):
    wrapped_dim = maybe_wrap_dim(dim, self.dim())
    scatter_gather_dtype_check("scatter", self, index, src)
    scatter_shape_check(self, wrapped_dim, index, src)
    if reduce_ is not None:
        # Check if we have a valid reduce operator.
        get_operator_enum(reduce_, use_new_options)


@register_meta([aten.scatter.src, aten.scatter_.src])
def scatter__src_meta(self, dim, index, src):
    wrapped_dim = maybe_wrap_dim(dim, self.dim())
    scatter_gather_dtype_check("scatter", self, index, src)
    scatter_shape_check(self, wrapped_dim, index, src)
    return self.new_empty(self.shape)


@register_meta(aten.scatter_add.default)
def meta_scatter_add(self, dim, index, src):
    scatter_meta_impl(self, dim, index, src, "add")
    return self.new_empty(self.shape)


@register_meta(aten.upsample_nearest2d.vec)
def upsample_nearest2d_vec(input, output_size, scale_factors):
    mem_format = utils.suggest_memory_format(input)
    spatial_dimensions = input.dim() - 2

    input_shape = input.shape
    if output_size is not None:
        assert scale_factors is None
        out_size = output_size
    elif scale_factors is not None:
        assert output_size is None
        out_size = []
        for i in range(spatial_dimensions):
            sym_float = (input_shape[i + 2] / 1) * scale_factors[i]
            assert sym_float >= 0
            out_size.append(math.floor(sym_float))

    output_height = out_size[0]
    output_width = out_size[1]
    nbatch = input_shape[0]
    channels = input_shape[1]
    return input.new_empty((nbatch, channels, output_height, output_width)).to(
        memory_format=mem_format
    )


@register_meta(aten.upsample_nearest2d_backward.vec)
def upsample_nearest2d_backward_vec_meta(
    grad_output, output_size, input_size, scale_factors
):
    mem_format = utils.suggest_memory_format(grad_output)
    return grad_output.new_empty(input_size).to(memory_format=mem_format)


def rnn_cell_checkSizes(
    input_gates, hidden_gates, input_bias, hidden_bias, factor, prev_hidden
):
    check(input_gates.ndim == 2, lambda: f"{input_gates.ndim} != 2")
    check(
        input_gates.shape == hidden_gates.shape,
        lambda: f"{input_gates.shape} != {hidden_gates.shape}",
    )
    gates_size = input_gates.size(1)
    if input_bias is not None:
        check(input_bias.ndim == 1, lambda: f"{input_bias.ndim} != 1")
        check(
            input_bias.numel() == gates_size,
            lambda: f"{input_bias.numel()} != {gates_size}",
        )
        check(
            input_bias.shape == hidden_bias.shape,
            lambda: f"{input_bias.shape} != {hidden_bias.shape}",
        )
    check(prev_hidden.ndim == 2, lambda: f"{prev_hidden.ndim} != 2")
    expected_prev_hidden_numel = input_gates.size(0) * gates_size // factor
    check(
        prev_hidden.numel() == expected_prev_hidden_numel,
        lambda: f"{prev_hidden.numel()} != {input_gates.size(0)} * {gates_size} // {factor} (aka {expected_prev_hidden_numel})",
    )
    check(
        all(
            x.device == input_gates.device
            for x in [hidden_gates, input_bias, hidden_bias, prev_hidden]
        ),
        lambda: "expected all inputs to be same device",
    )


@register_meta(aten._thnn_fused_lstm_cell.default)
def _thnn_fused_lstm_cell_meta(
    input_gates, hidden_gates, cx, input_bias=None, hidden_bias=None
):
    rnn_cell_checkSizes(input_gates, hidden_gates, input_bias, hidden_bias, 4, cx)
    workspace = torch.empty_like(input_gates, memory_format=torch.contiguous_format)
    hy = torch.empty_like(cx, memory_format=torch.contiguous_format)
    cy = torch.empty_like(cx, memory_format=torch.contiguous_format)
    return (hy, cy, workspace)


def zero_numel_check_dims(self, dim, fn_name):
    if self.ndim == 0:
        check(
            dim == 0 or dim == -1,
            lambda: f"{fn_name}: Expected reduction dim -1 or 0 for scalar but got {dim}",
            IndexError,
        )
    else:
        check(
            self.size(dim) != 0,
            lambda: f"{fn_name}: Expected reduction dim {dim} to have non-zero size.",
            IndexError,
        )


def check_argmax_argmin(name, self, dim):
    if dim is not None:
        dim = maybe_wrap_dim(dim, self.dim())
        zero_numel_check_dims(self, dim, name)
    else:
        check(
            self.numel() != 0,
            lambda: f"{name}: Expected reduction dim to be specified for input.numel() == 0.",
        )


@register_meta(aten.argmax.default)
def argmax_meta(self, dim=None, keepdim=False):
    check_argmax_argmin("argmax", self, dim)
    dims = utils.reduction_dims(self.shape, (dim,) if dim is not None else None)
    shape = _compute_reduction_shape(self, dims, keepdim)
    return self.new_empty(shape, dtype=torch.int64)


# Pulled directly from aten/src/ATen/ExpandUtils.cpp
def infer_dense_strides(tensor_sizes, tensor_strides):
    check(
        len(tensor_sizes) == len(tensor_strides),
        lambda: f"Input sizes and strides should have same size but got {len(tensor_sizes)} and {len(tensor_strides)}",
    )
    ndim = len(tensor_sizes)
    if ndim == 0:
        return ()
    if ndim == 1:
        return (1,)
    perm = list(x for x in range(ndim))

    def should_swap(dim0, dim1):
        stride0 = tensor_strides[dim0]
        stride1 = tensor_strides[dim1]
        if stride0 == 0 or stride1 == 0:
            return 0
        if stride0 < stride1:
            return -1
        if stride0 > stride1:
            return 1
        if tensor_sizes[dim0] > tensor_sizes[dim1]:
            return 1
        return 0

    for i in range(1, ndim):
        dim1 = i
        for j in range(1, i + 1):
            dim0 = i - j
            comparison = should_swap(perm[dim0], perm[dim1])
            if comparison > 0:
                # swap dim0 and dim1
                tmp = perm[dim0]
                perm[dim0] = perm[dim1]
                perm[dim1] = tmp
                dim1 = dim0
            elif comparison < 0:
                break

    out_strides = [0] * ndim
    curr_stride = 1
    for i in range(ndim):
        idx = perm[i]
        out_strides[idx] = curr_stride
        if tensor_sizes[idx] > 1:
            curr_stride *= tensor_sizes[idx]
    return out_strides


@register_meta(aten.sort.default)
def sort_meta(self, dim=-1, descending=False):
    if utils.is_non_overlapping_and_dense(self):
        strides = self.stride()
    else:
        strides = infer_dense_strides(self.shape, self.stride())
    values = self.new_empty_strided(self.shape, strides)
    indices = self.new_empty_strided(self.shape, strides, dtype=torch.long)
    return (values, indices)


@register_meta(aten.grid_sampler_2d_backward.default)
def grid_sample_2d_backward_meta(
    grad_output,
    input,
    grid,
    interpolation_mode,
    padding_mode,
    align_corners,
    output_mask,
):
    input_requires_grad = output_mask[0]
    if input_requires_grad:
        grad_input = torch.zeros_like(input, memory_format=torch.contiguous_format)
    else:
        grad_input = None
    grad_grid = torch.empty_like(grid, memory_format=torch.contiguous_format)
    return (grad_input, grad_grid)


@register_meta(aten.upsample_bilinear2d_backward.vec)
def upsample_bilinear2d_backward_vec_meta(
    grad_output, output_size, input_size, align_corners, scale_factors
):
    mem_format = utils.suggest_memory_format(grad_output)
    return grad_output.new_empty(input_size).to(memory_format=mem_format)


@register_meta(aten.topk.default)
def topk_meta(self, k, dim=-1, largest=True, sorted=True):
    dim = maybe_wrap_dim(dim, self.dim(), wrap_scalar=True)
    check(
        k >= 0 and k <= (self.size(dim) if self.dim() > 0 else 1),
        lambda: "selected index k out of range",
    )
    sliceSize = 1 if self.dim() == 0 else self.size(dim)
    check(k >= 0 and k <= sliceSize, lambda: "k not in range for dimension")

    topKSize = list(self.shape)
    if len(topKSize) > 0:
        topKSize[dim] = k
    return self.new_empty(topKSize), self.new_empty(topKSize, dtype=torch.int64)


@register_meta(aten.scalar_tensor.default)
def scalar_tensor(s, dtype=None, layout=None, device=None, pin_memory=None):
    return torch.empty(
        (), dtype=dtype, layout=layout, device=device, pin_memory=pin_memory
    )


# We must also trigger meta registrations from PrimTorch ref
# decompositions
import torch._refs
import torch._refs.nn.functional
import torch._refs.special


def activate_meta():

    activate_meta_table = {}

    # For a given op, we pick the most specific decomp function from
    # global_decomp_table in the precedence order of meta > post_autograd > pre_autograd
    for type in ["meta", "post_autograd", "pre_autograd"]:
        registry = global_decomposition_table[type]

        for opo in registry:
            if opo not in activate_meta_table:
                activate_meta_table[opo] = registry[opo]

    for op_overload, fn in activate_meta_table.items():
        assert isinstance(op_overload, OpOverload)

        op_overload.py_impl(torch._C.DispatchKey.Meta)(fn)

        if torch._C._dispatch_has_kernel_for_dispatch_key(
            op_overload.name(), "CompositeImplicitAutograd"
        ):
            # Internally, we shouldn't be registering meta kernels for any operators that
            # have CompositeImplicitAutograd kernels.
            # Instead, we should be letting those decompositions run, and writing meta kernels
            # only for the base operators.
            pass
        elif any(
            a.alias_info is not None and not a.alias_info.is_write
            for a in op_overload._schema.arguments
        ):
            # Attempting to register a python meta kernel for a view operator.
            # We shouldn't do this, because the output will report as not having aliased storages.
            # All view ops have meta kernels in C++ today, so we should use those instead.
            pass
        elif op_overload.name() in {
            "aten::empty_strided",  # causing infinite recursion, test_meta.py
            "aten::clone",  # causing infinite recursion
            "aten::_to_copy",  # causing infinite recursion, test_serialization.py -k test_tensor_subclass_getstate_overwrite  # noqa: B950
            "aten::randn",  # pin_memory parameter is not supported!, test_proxy_tensor.py -k test_make_fx_symbolic_exhaustive_randn_cpu_float32  # noqa: B950
            "aten::copy_",  # Exception not raised, test_torch.py -k test_storage_meta_errors_cpu_int64  # noqa: B950
            "aten::constant_pad_nd",  # requires_grad mismatch, test_ops.py -k test_fake_crossref_backward_amp_istft_cuda_float32  # noqa: B950
            "aten::rot90",  # requires_grad mismatch! test_ops.py -k test_fake_crossref_backward_amp_rot90_cuda_float32  # noqa: B950
        }:
            pass
        else:
            _meta_lib_dont_use_me_use_register_meta.impl(op_overload, fn)


activate_meta()<|MERGE_RESOLUTION|>--- conflicted
+++ resolved
@@ -331,14 +331,6 @@
     return utils.compute_reduction_output_shape(self.shape, dims)
 
 
-<<<<<<< HEAD
-=======
-@register_meta(aten.bernoulli.out)
-def meta_bernoulli(self, *, generator=None, out):
-    torch._resize_output_(out, self.size(), self.device)
-    return out
-
-
 # FakeTensors (meta tensors with a device) will report device as meta
 # when running meta kernels. Here, access the "fake device" of FakeTensor if it
 # exists so meta kernels which have diverge per device will be more
@@ -350,7 +342,6 @@
         return "cuda"  # default to cuda
 
 
->>>>>>> 0e3031f7
 @register_meta(aten.convolution.default)
 def meta_conv(
     input_tensor: torch.Tensor,
