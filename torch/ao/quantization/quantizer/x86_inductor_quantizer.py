--- conflicted
+++ resolved
@@ -29,20 +29,7 @@
     get_source_partitions,
     SourcePartition,
 )
-<<<<<<< HEAD
-from .quantizer import (
-    OperatorConfig,
-    OperatorPatternType,
-    QuantizationAnnotation,
-    QuantizationConfig,
-    QuantizationSpec,
-    Quantizer,
-    SharedQuantizationSpec,
-)
-from .xnnpack_quantizer_utils import _is_annotated
-=======
-from .quantizer import QuantizationAnnotation, QuantizationSpec, Quantizer
->>>>>>> 96c5be8b
+from .quantizer import QuantizationAnnotation, QuantizationSpec, Quantizer, SharedQuantizationSpec
 
 __all__ = [
     "X86InductorQuantizer",
