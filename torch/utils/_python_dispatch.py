--- conflicted
+++ resolved
@@ -331,24 +331,19 @@
         # Assumption: we have a very small number of inplace_view ops that follow a strict schema:
         # there is only a single argument that gets its metadata mutated.
         assert len(mutated_args) == 1
-<<<<<<< HEAD
         # This check exists because we generally *do* want to update the metadata of any wrapper subclasses,
         # but FunctionalTensor is special: it overrides all size/stride calls to plumb to the inner tensor.
         # so we don't actually need to update the metadata (and attempting to do so causes errors)
         if not isinstance(mutated_args[0], torch._subclasses.functional_tensor.FunctionalTensor):
             with torch.utils._mode_utils.no_dispatch():
-                func(*args, **kwargs)
-=======
-        with torch.utils._mode_utils.no_dispatch():
-            # See Note: [Fake Tensor Dispatch Keys]
-            # we're borrowing the way it modifies dispatch key TLS.
-            meta_in_tls = torch._C._meta_in_tls_dispatch_include()
-            torch._C._set_meta_in_tls_dispatch_include(True)
-            try:
-                func(*args, **kwargs)
-            finally:
-                torch._C._set_meta_in_tls_dispatch_include(meta_in_tls)
->>>>>>> ef0198a3
+                # See Note: [Fake Tensor Dispatch Keys]
+                # we're borrowing the way it modifies dispatch key TLS.
+                meta_in_tls = torch._C._meta_in_tls_dispatch_include()
+                torch._C._set_meta_in_tls_dispatch_include(True)
+                try:
+                    func(*args, **kwargs)
+                finally:
+                    torch._C._set_meta_in_tls_dispatch_include(meta_in_tls)
 
     # Next: we need to make sure to return inputs directly, if the output is a mutable alias (e.g. add_()).
 
