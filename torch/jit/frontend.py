--- conflicted
+++ resolved
@@ -167,13 +167,8 @@
         raise RuntimeError("Expected a single top-level function")
     leading_whitespace_len = len(source.split('\n', 1)[0]) - len(dedent_src.split('\n', 1)[0])
     type_line = torch.jit.annotations.get_type_line(source)
-<<<<<<< HEAD
     ctx = SourceContext(source, filename, file_lineno, leading_whitespace_len, True)
-    return build_def(ctx, py_ast.body[0], type_line, self_name)
-=======
-    ctx = SourceContext(source, filename, file_lineno, leading_whitespace_len, _uses_true_division(fn))
     return build_def(ctx, py_ast.body[0], type_line, def_name, self_name=self_name)
->>>>>>> b0bf6ae0
 
 
 class Builder(object):
