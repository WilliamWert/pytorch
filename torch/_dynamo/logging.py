import itertools
import logging
import os

<<<<<<< HEAD
from torch.hub import Faketqdm, tqdm

# logging level for dynamo generated graphs/bytecode/guards
logging.CODE = 15
logging.addLevelName(logging.CODE, "CODE")

# Disable progress bar by default, not in dynamo config because otherwise get a circular import
disable_progress = True


=======
>>>>>>> 3ef4fc20
# Return all loggers that torchdynamo/torchinductor is responsible for
def get_loggers():
    return [
        logging.getLogger("torch._dynamo"),
        logging.getLogger("torch._inductor"),
    ]


# Set the level of all loggers that torchdynamo is responsible for
def set_loggers_level(level):
    for logger in get_loggers():
        logger.setLevel(level)


LOGGING_CONFIG = {
    "version": 1,
    "formatters": {
        "torchdynamo_format": {
            "format": "[%(asctime)s] %(name)s: [%(levelname)s] %(message)s"
        },
    },
    "handlers": {
        "torchdynamo_console": {
            "class": "logging.StreamHandler",
            "level": "DEBUG",
            "formatter": "torchdynamo_format",
            "stream": "ext://sys.stderr",
        },
    },
    "loggers": {
        "torch._dynamo": {
            "level": "DEBUG",
            "handlers": ["torchdynamo_console"],
            "propagate": False,
        },
        "torch._inductor": {
            "level": "DEBUG",
            "handlers": ["torchdynamo_console"],
            "propagate": False,
        },
    },
    "disable_existing_loggers": False,
}


# initialize torchdynamo loggers
def init_logging(log_level, log_file_name=None):
    if "PYTEST_CURRENT_TEST" not in os.environ:
        logging.config.dictConfig(LOGGING_CONFIG)
        if log_file_name is not None:
            log_file = logging.FileHandler(log_file_name)
            log_file.setLevel(log_level)
            for logger in get_loggers():
                logger.addHandler(log_file)

    set_loggers_level(log_level)


# Creates a logging function that logs a message with a step # prepended.
# get_step_logger should be lazily called (i.e. at runtime, not at module-load time)
# so that step numbers are initialized properly. e.g.:

# @functools.lru_cache(None)
# def _step_logger():
#     return get_step_logger(logging.getLogger(...))

# def fn():
#     _step_logger()(logging.INFO, "msg")

_step_counter = itertools.count(1)

# Update num_steps if more phases are added: Dynamo, AOT, Backend
# This is very inductor centric
# _inductor.utils.has_triton() gives a circular import error here

if not disable_progress:
    try:
        import triton  # noqa: F401

        num_steps = 3
    except ImportError:
        num_steps = 2
    pbar = tqdm(total=num_steps, desc="torch.compile()", delay=0)


def get_step_logger(logger):
    if not disable_progress:
        pbar.update(1)
        if not isinstance(pbar, Faketqdm):
            pbar.set_postfix_str(f"{logger.name}")

    step = next(_step_counter)

    def log(level, msg):
        logger.log(level, f"Step {step}: {msg}")

    return log<|MERGE_RESOLUTION|>--- conflicted
+++ resolved
@@ -2,7 +2,6 @@
 import logging
 import os
 
-<<<<<<< HEAD
 from torch.hub import Faketqdm, tqdm
 
 # logging level for dynamo generated graphs/bytecode/guards
@@ -12,9 +11,6 @@
 # Disable progress bar by default, not in dynamo config because otherwise get a circular import
 disable_progress = True
 
-
-=======
->>>>>>> 3ef4fc20
 # Return all loggers that torchdynamo/torchinductor is responsible for
 def get_loggers():
     return [
