import collections
import dataclasses
import enum
import logging
import math
import os
import re
import types
import weakref
from inspect import currentframe, getframeinfo
from typing import Any, Callable, Dict, List, Optional, Set

import numpy as np

import sympy

import torch
from torch.fx.experimental.symbolic_shapes import FloorDiv

from . import config, convert_frame, mutation_guard
from .eval_frame import set_guard_error_hook, set_guard_fail_hook
from .exc import unimplemented
from .utils import (
    dict_const_keys,
    dict_param_key_ids,
    guard_failures,
    istype,
    orig_code_map,
    rename_implicit,
    tuple_iterator_getitem,
    tuple_iterator_len,
)

log = logging.getLogger(__name__)
TensorGuards = torch._C._dynamo.guards.TensorGuards
check_obj_id = torch._C._dynamo.guards.check_obj_id
check_type_id = torch._C._dynamo.guards.check_type_id


CLOSURE_VARS = collections.OrderedDict(
    [
        ("___check_type_id", check_type_id),
        ("___check_obj_id", check_obj_id),
        ("___is_grad_enabled", torch.is_grad_enabled),
        ("___odict_getitem", collections.OrderedDict.__getitem__),
        ("___dict_param_key_ids", dict_param_key_ids),
        ("___dict_const_keys", dict_const_keys),
        ("___tuple_iterator_len", tuple_iterator_len),
        ("___tuple_iterator_getitem", tuple_iterator_getitem),
        ("__math_isnan", math.isnan),
        ("inf", float("inf")),
    ]
)


class GuardSource(enum.Enum):
    LOCAL = 0
    GLOBAL = 1
    LOCAL_NN_MODULE = 2
    GLOBAL_NN_MODULE = 3
    CONSTANT = 4

    def select(self, locals_, globals_):
        if self in (GuardSource.LOCAL, GuardSource.LOCAL_NN_MODULE):
            return locals_
        if self in (GuardSource.GLOBAL, GuardSource.GLOBAL_NN_MODULE):
            return globals_
        raise NotImplementedError()

    def is_nn_module(self):
        return self in (GuardSource.GLOBAL_NN_MODULE, GuardSource.LOCAL_NN_MODULE)

    def is_local(self):
        return self in (GuardSource.LOCAL, GuardSource.LOCAL_NN_MODULE)


@dataclasses.dataclass
class Guard:
    name: str
    source: GuardSource
    create_fn: Callable
    is_volatile: bool = False

    # Export only. These values are written to at time of guard check_fn creation.
    guard_types: Optional[List[str]] = None
    code_list: Optional[List[str]] = None
    obj_weakref: Optional[Any] = None
    guarded_class_weakref: Optional[type] = None

    def __hash__(self):
        return hash((self.name, self.source, id(self.create_fn)))

    def sort_key(self):
        return (
            self.source.value if self.source else -1,
            len(self.name),
            self.name,
            self.create_fn.__code__.co_firstlineno,
        )

    def __lt__(self, other):
        return self.sort_key() < other.sort_key()

    def __str__(self):
        s = f"""
            {self.source.name.lower() if self.source else ""} {repr(self.name)} {self.create_fn.__name__}
            {{
                'guard_types': {self.guard_types},
                'code': {self.code_list},
                'obj_weakref': {self.obj_weakref}
                'guarded_class': {self.guarded_class_weakref}
            }}
            """
        return s

    def create(self, local_builder: "GuardBuilder", global_builder: "GuardBuilder"):
        return self.create_fn(self.source.select(local_builder, global_builder), self)

    def is_nn_module(self):
        return self.source.is_nn_module()

    def is_local(self):
        return self.source.is_local()

    def set_export_info(self, guard_type, guarded_class, code_list, obj_weakref):
        if not self.guard_types:
            self.guard_types = list()

        self.guard_types.append(guard_type)

        assert self.guarded_class_weakref in (
            guarded_class,
            None,
        ), "Guarded class id must be identical, or None"
        self.guarded_class_weakref = guarded_class

        if not self.code_list:
            self.code_list = code_list
        else:
            self.code_list.extend(code_list)

        assert self.obj_weakref in (
            obj_weakref,
            None,
        ), "Guarded object must be identical, or None"
        self.obj_weakref = obj_weakref


def strip_function_call(name):
    """
    "___odict_getitem(a, 1)" => "a"
    """
    m = re.search(r"([a-z0-9_]+)\(([^(),]+)[^()]*\)", name)
    if m and m.group(1) != "slice":
        return strip_function_call(m.group(2))
    return strip_getattr_getitem(name)


def strip_getattr_getitem(name):
    """
    "a[1]" => "a"
    "a.foo" => "a"
    """
    return re.split(r"[.\[]", name)[0]


class GuardBuilder:
    def __init__(
        self, id_ref: Callable, scope: Dict[str, Any], guarded_code, renames=True
    ):
        self.id_ref = id_ref
        if scope:
            if renames:
                scope = {rename_implicit(k): v for k, v in scope.items()}
        else:
            scope = dict()
        self.scope = scope
        self.argnames: List[str] = []
        # Code is python expression strings generated for each guard
        self.code: List[str] = []
        self.tensor_check_names = []
        self.tensor_check_ids = {}
        self.tensor_check_examples = []
        self.guarded_code = guarded_code

    def get(self, name: str):
        return eval(name, self.scope, CLOSURE_VARS)

    def arg_ref(self, guard: Guard):
        if isinstance(guard, str):
            name = guard
        else:
            name = guard.name
        base = strip_getattr_getitem(strip_function_call(name))
        if base not in self.argnames:
            if re.match(r"^\d+$", base):
                log.warning(f"invalid var name: {guard}")
            self.argnames.append(base)

        return name

    def TYPE_MATCH(self, guard: Guard):
        # ___check_type_id is same as `id(type(x)) == y`
        t = type(self.get(guard.name))
        obj_id = self.id_ref(t)
        code = f"___check_type_id({self.arg_ref(guard)}, {obj_id})"
        self._produce_guard_code(guard, [code])

    def ID_MATCH(self, guard: Guard):
        # ___check_obj_id is same as `id(x) == y`
        m = re.match(r"^type\((.+)\)$", guard.name)
        if m:
            # optional optimization to produce cleaner/faster guard code
            return self.TYPE_MATCH(Guard(m.group(1), guard.source, None))

        code = f"___check_obj_id({self.arg_ref(guard)}, {self.id_ref(self.get(guard.name))})"
        self._produce_guard_code(guard, [code])

    def NAME_MATCH(self, guard: Guard):
        obj = self.get(guard.name)
        code = f"{self.arg_ref(guard)}.__name__ == {obj.__name__}"
        self._produce_guard_code(guard, [code])

    def HASATTR(self, guard: Guard):
        m = re.match(r"^(.*)[.]([a-zA-Z0-9_]+)$", guard.name)
        assert m, f"invalid hasattr check {guard.name}"
        base, attr = m.group(1, 2)
        ref = self.arg_ref(base)
        val = hasattr(self.get(base), attr)
        code = None
        if val:
            code = f"hasattr({ref}, {attr!r})"
        else:
            code = f"not hasattr({ref}, {attr!r})"

        self._produce_guard_code(guard, [code], provided_guarded_object=self.get(base))

    def EQUALS_MATCH(self, guard: Guard):
        ref = self.arg_ref(guard)
        val = self.get(guard.name)
        t = type(val)
        assert istype(
            val,
            (
                int,
                float,
                bool,
                type(None),
                str,
                type,
                list,
                tuple,
                set,
                slice,
                frozenset,
                range,
                torch.Size,
                torch.device,
                torch.dtype,
                np.int8,
                np.int16,
                np.int32,
                np.int64,
                np.uint8,
                np.uint16,
                np.uint32,
                np.uint64,
            ),
        ), t.__name__
        if istype(val, (torch.device, torch.dtype)):
            # TODO(jansel): is this slow? perhaps optimize it
            code = f"str({ref}) == {str(val)!r}"
            self._produce_guard_code(guard, [code])
            return

        # Special case for nan because float("nan") == float("nan") evaluates to False
        if istype(val, float) and math.isnan(val):
            code = list()
            code.append(f"___check_type_id({ref}, {self.id_ref(t)})")
            code.append(f"__math_isnan({ref})")
            self._produce_guard_code(guard, code)
            return

        # Add type check to prevent equality check between tensor and non-tensor.
        code = list()
        if istype(val, (list, tuple)):
            self.LIST_LENGTH(guard)

            for idx, elem in enumerate(val):
                code.append(
                    f"___check_type_id({ref}[{idx}], {self.id_ref(type(elem))})"
                )

        elif not istype(val, torch.Size):
            code.append(f"___check_type_id({ref}, {self.id_ref(t)})")

        if istype(val, torch.Size):
            val = tuple(val)

        code.append(f"{ref} == {val!r}")
        self._produce_guard_code(guard, code)

    def CONSTANT_MATCH(self, guard: Guard):
        val = self.get(guard.name)
        if istype(val, (bool, type(None))):
            self.ID_MATCH(guard)
        else:
            self.EQUALS_MATCH(guard)

    def NN_MODULE(self, guard: Guard):
        self.ID_MATCH(guard)
        ref = self.arg_ref(guard)
        val = self.get(guard.name)

        def setup_guard():
            assert istype(val.training, bool)
            self.code.append(f"{ref}.training == {val.training}")

        if hasattr(val, "training"):
            # There are cases where a monkeypatched object has a guard made between __new__ and __init__
            setup_guard()
        else:
            unimplemented(f"Guard setup for uninitialized class {type(val)}")

    def FUNCTION_MATCH(self, guard: Guard):
        """things like torch.add and user defined functions"""
        if guard.is_local():
            return self.ID_MATCH(guard)

    def BUILTIN_MATCH(self, guard: Guard):
        return self.FUNCTION_MATCH(guard)

    def PYMODULE_MATCH(self, guard: Guard):
        return self.FUNCTION_MATCH(guard)

    def LIST_LENGTH(self, guard):
        ref = self.arg_ref(guard)
        value = self.get(guard.name)
        t = type(value)

        code = list()
        code.append(f"___check_type_id({ref}, {self.id_ref(t)})")
        code.append(f"len({ref}) == {len(value)}")

        self._produce_guard_code(guard, code)

    def TUPLE_ITERATOR_LEN(self, guard):
        ref = self.arg_ref(guard)
        value = self.get(guard.name)
        t = type(value)

        code = list()
        code.append(f"___check_type_id({ref}, {self.id_ref(t)})")
        code.append(f"___tuple_iterator_len({ref}) == {tuple_iterator_len(value)}")

        self._produce_guard_code(guard, code)

    def DICT_KEYS(self, guard):
        ref = self.arg_ref(guard)
        value = self.get(guard.name)
        t = type(value)

        code = list()
        code.append(f"___check_type_id({ref}, {self.id_ref(t)})")
        param_key_ids = set(dict_param_key_ids(value))
        const_keys = set(dict_const_keys(value))
        if param_key_ids:
            code.append(f"___dict_param_key_ids({ref}) == {param_key_ids!r}")
            code.append(f"___dict_const_keys({ref}) == {const_keys!r}")
        else:
            code.append(f"set({ref}.keys()) == {const_keys!r}")

        self._produce_guard_code(guard, code)

    def WEAKREF_ALIVE(self, guard):
        self._produce_guard_code(guard, [f"{self.arg_ref(guard)} is not None"])

    def NN_MODULE_PARAM_NAMES(self, guard):
        ref = self.arg_ref(guard)
        value = self.get(guard.name)
        t = type(value)
        keys = {k for k, v in value.named_parameters()}

        code = list()
        code.append(f"___check_type_id({ref}, {self.id_ref(t)})")
        code.append(f"{{k for k, v in {ref}.named_parameters()}} == {keys!r}")

        self._produce_guard_code(guard, code)

    def ODICT_KEYS(self, guard):
        """OrderedDict keys match"""
        ref = self.arg_ref(guard)
        value = self.get(guard.name)
        t = type(value)

        code = list()
        code.append(f"___check_type_id({ref}, {self.id_ref(t)})")
        code.append(f"str({ref}.keys()) == {str(value.keys())!r}")

        self._produce_guard_code(guard, code)

    def OBJECT_MUTATION(self, guard: Guard):
        mutation_guard.watch(self.get(guard.name), self.guarded_code)

    def GRAD_MODE(self, guard: Guard):
        """Guard on the initial grad state"""
        assert guard.name == ""
        assert guard.source is GuardSource.GLOBAL
        code = None
        if convert_frame.initial_grad_state:
            code = "___is_grad_enabled()"
        else:
            code = "not ___is_grad_enabled()"
        self._produce_guard_code(guard, [code])

    @staticmethod
    def SYMBOL_MATCH():
        pass

    def TENSOR_MATCH(self, guard: Guard):
        if guard.is_nn_module():
            self.ID_MATCH(guard)
        else:
            value = self.get(guard.name)
            tensor_name = self.arg_ref(guard)
            self.tensor_check_names.append(tensor_name)
            self.tensor_check_examples.append(value)

            # STOP - DO NOT USE id_ref FOR TENSORS - TENSOR INVALIDATION RULES DIFFER
            self.tensor_check_ids[tensor_name] = id(value)

            # Note: Guard code produced for tensor_match is a little different.
            # We accumulate tensor names, then do a single install of `___check_tensors`.
            # See _guards.cpp and TensorGuard for more information.
            # TODO(voz): Add tensor matching code to export
            # Note: this is a bit of a special case, and so does not use _produce_guard_code
            guard.set_export_info(
                "TENSOR_MATCH",
                weakref.ref(type(value)),
                None,
                weakref.ref(value),
            )

    # A util that appends guarded code, or, in the case of export, adds data onto guards
    def _produce_guard_code(self, guard, code_list, provided_guarded_object=None):
        caller = currentframe().f_back
        func_name = getframeinfo(caller)[2]
        # We use func_name for export, so might as well get a nice defensive check out of it
        assert func_name in dir(
            self.__class__
        ), f"_produce_guard_code must be called from inside GuardedCode. Called from {func_name}"

        self.code.extend(code_list)

        # Not all guards have names, some can be installed globally (see asserts on HAS_GRAD)
        if provided_guarded_object is None:
            name_valid = guard.name is not None and guard.name != ""

            guarded_object = self.get(guard.name) if name_valid else None
        else:
            guarded_object = provided_guarded_object

        guarded_object_type = (
            weakref.ref(type(guarded_object)) if guarded_object is not None else None
        )
        obj_ref = None
        if hasattr(guarded_object.__class__, "__weakref__"):
            obj_ref = weakref.ref(guarded_object)

        guard.set_export_info(
            func_name,
            guarded_object_type,
            code_list,
            obj_ref,
        )


@dataclasses.dataclass
class GuardedCode:
    code: types.CodeType
    check_fn: Callable


from sympy.printing.str import StrPrinter


@dataclasses.dataclass
class TensorReference(object):
    """
    TensorReference objects are entirely optional. They are created to give us hints
    into where the symbolic shape came from.

    ref_id: The id of the tensor
    kind: A string tracking where in the tensor this value came from ("size","stride", etc)
    idx: An index in the structure

    NOTE - A symbolic shape coming from tensor at id 12345's shape dim 2, would be
    TensorReference(ref_id=12345, kind="size", idx=2)
    """

    ref_id: Optional[int] = None
    kind: Optional[str] = None
    idx: Optional[int] = None
    # Note - this is untyped because of TypeError: '_SpecialForm' object does not support item assignment
    # But it is a Optional[Union["sympy.Expr", int]]
    expr: Optional[object] = None  # Populated after association

    def __hash__(self):
        return hash((self.ref_id, self.kind, self.idx))


class DynamoGuardPrinter(StrPrinter):
    @staticmethod
    def tensor_ref_as_str(tensor_ref, id_to_name_map):
        if tensor_ref.kind in ("size", "stride"):
            return f"{id_to_name_map[tensor_ref.ref_id]}.{tensor_ref.kind}()[{tensor_ref.idx}]"
        return f"{id_to_name_map[tensor_ref.ref_id]}.{tensor_ref.kind}()"

    def __init__(
        self, expr_to_tensor_ref, id_to_name_map, shape_env, intermediary_symbols
    ):
        super().__init__()
        self.expr_to_tensor_ref = expr_to_tensor_ref
        self.id_to_name_map = id_to_name_map
        self.shape_env = shape_env
        self.intermediary_symbols = intermediary_symbols

    def _print_Symbol(self, expr) -> str:
        assert isinstance(expr, sympy.core.symbol.Symbol)
        if expr == 0:
            return "0"
        if expr == 1:
            return "1"
        if expr not in self.expr_to_tensor_ref:
            # Please keep these 2 lines here for debugging
            # if expr not in self.intermediary_symbols:
            # log.warning(f"DROPPING GUARD SYMBOL: {expr}")
            # This is an intermediary symbol with no tensor association, skip it
            # If we did not make the symbol, it came from something dynamo does not know about
            # So either: (A) skipping the guard is safe because something else (like module id check)
            # Cover it. This happens for things like channel in/out on conv2d,
            # Where changing those will break
            # other guards - or (B) it is not and we made a mistake, hence the warning above.
            return f"{self.shape_env.var_to_val[expr]}"
        # f"Unknown expression {expr}"
        refs = self.expr_to_tensor_ref[expr]
        if len(refs) == 0:
            return super()._print_Symbol(expr)
        tensor_ref = next(
            iter(refs)
        )  # Any is fine here, because we install equality guards later
        return DynamoGuardPrinter.tensor_ref_as_str(tensor_ref, self.id_to_name_map)


# NB: Naively, you'd expect this to only be a function that produces
# the callable that consistutes the guard.  However, there is some
# delicate handling for invalidating this check function when the
# locals/globals get invalidated, so there's some extra state
# we have to hold in this manager class.
#
# TODO: this object has reference cycle with itself, via check_fn which
# references back to CheckFunction via ___guarded_code in closure_vars.
# Ideally, there shouldn't be any ref cycle so that guards are
# promptly disposed of.
class CheckFunctionManager:
    def __init__(
        self,
        output_graph=None,
        guards: Optional[Set[Guard]] = None,
        f_locals: Optional[Dict] = None,
        f_globals: Optional[Dict] = None,
    ):
        self.valid = True
        self._weakrefs = []
        self._seen_ids = set()
        self.output_graph = output_graph

        # Note: right overrides left
        def combine_scopes(left, right):
            if left is None:
                return right

            if right is None:
                return left

            return {**left, **right}

        local_builder = GuardBuilder(
            self.id_ref, combine_scopes(f_globals, f_locals), self, renames=True
        )
        global_builder = GuardBuilder(self.id_ref, f_globals, self, renames=False)
        for guard in sorted(guards or [], key=Guard.sort_key):
            if not config.guard_nn_modules and guard.is_nn_module():
                continue
            guard.create(local_builder, global_builder)
        self.check_fn = self.compile_check_fn(local_builder, global_builder, guards)
        self._seen_ids.clear()

    """
    This is a complex bit of logic. The outline here is brief. For a line by line breakdown, see
    the code comments below.

    The role of this function is to take the current state of symbolic shape guards, tensor ids in the
    CURRENT dynamo frame, and tensor names (dynamo's frame agnostic tensor reference mechanism, see TensorCheck and
    guards.cpp for more info) - and produce executable python expressions for addition to our guarded code components
    that make their way into check_fn.

    We DO NOT create guards based on ids. The IDs act as a lookup for the following mapping:

    dynamo: tensor_name <> tensor_id
    shape_env: tensor_id <> shape_expr

    This allows us to then create a tensor_name <> shape_expr association for the current frames guards.
    """

    def _parse_symbolic_shape_expressions(self, tensor_check_names, tensor_check_ids):
        # Pre join output
        finished_expressions = []

        # A mapping of tensor_ids to tensor names
        id_to_name_map = {}

        # We should not have a shape env, or guards if we are not in config.dynamic shapes
        # But check it anyway.
        if not config.dynamic_shapes:
            return None

        expr_to_tensor_ref = {}
        guard_printer = DynamoGuardPrinter(
            expr_to_tensor_ref,
            id_to_name_map,
            self.output_graph.shape_env,
            self.output_graph.intermediary_symbols,
        )

        # tensor_check_names is the primary tensor association mechanism in dynamo.
        # All other guards installations are driven off of it, so these ones will too.
        for name in tensor_check_names:
            tensor_id = tensor_check_ids[name]
            id_to_name_map[tensor_id] = name

            if tensor_id in self.output_graph.tensor_id_to_sym_shape_ref:
                # If we made it here, this tensor_id is relevant to dynamo guard installation
                # AND was found in the shape_env
                tensor_ref_set = self.output_graph.tensor_id_to_sym_shape_ref[tensor_id]
                for tensor_ref in tensor_ref_set:
                    obj_expr = tensor_ref.expr
                    if obj_expr not in expr_to_tensor_ref:
                        expr_to_tensor_ref[obj_expr] = {}
                    expr_to_tensor_ref[obj_expr][tensor_ref] = ""

        guard_expression = self.output_graph.shape_env.get_guard_expr()
        expr_as_str = guard_printer.doprint(guard_expression)
        # We may get into a state where symbolic shape keys (all should be found in replacements)
        # Have not been removed from the expression. This is a serious enough error state that we need to assert.
        for key in self.output_graph.shape_env.var_to_val.keys():
            assert str(key) not in expr_as_str, f"Unknown shape symbol {key}. "
        finished_expressions.append(expr_as_str)

        for expr in expr_to_tensor_ref.keys():
            tensor_refs = expr_to_tensor_ref[expr].keys()
            equality_candidates = [
                DynamoGuardPrinter.tensor_ref_as_str(x, id_to_name_map)
                for x in tensor_refs
            ]

            if len(equality_candidates) > 1:
                equality_expr = " == ".join(equality_candidates)
                finished_expressions.append(equality_expr)

        # Redundant with code_parts, but allows us to wrap it with parens nicely.
        if len(finished_expressions) == 0:
            return None

        expression = " and ".join(finished_expressions)
        return f"({expression})"

    def compile_check_fn(self, local_builder, global_builder, guards_out):
        assert not (set(local_builder.argnames) & set(global_builder.argnames))
        # see parallel handling of ".0" / "___implicit0" in _eval_frame.c
        args = [a for a in local_builder.scope.keys() if a == "___implicit0"]
        args += [a for a in local_builder.argnames if a != "___implicit0"]
        args += ["**___kwargs_ignored"]
        args = ",".join(args)

        code_parts = (
            ["___guarded_code.valid"] + local_builder.code + global_builder.code
        )
        # TODO(whc) maybe only the 'check_tensors' one is ambiguous? if so we can be less general..
        verbose_code_parts = (
            ["___guarded_code.valid"] + local_builder.code + global_builder.code
        )

        tensor_check_names = (
            local_builder.tensor_check_names + global_builder.tensor_check_names
        )

        tensor_check_ids = local_builder.tensor_check_ids.copy()
        tensor_check_ids.update(global_builder.tensor_check_ids)

        check_tensors_fn = None
        check_tensors_verbose_fn = None
        if tensor_check_names:
            symbolic_shape_expression = self._parse_symbolic_shape_expressions(
                tensor_check_names, tensor_check_ids
            )
            tensor_check_examples = (
                local_builder.tensor_check_examples
                + global_builder.tensor_check_examples
            )
            tensor_guards = TensorGuards(
                *tensor_check_examples, dynamic_shapes=config.dynamic_shapes
            )
            check_tensors_fn = tensor_guards.check
            check_tensors_verbose_fn = tensor_guards.check_verbose
            code_parts.append(f"___check_tensors({', '.join(tensor_check_names)})")
            verbose_args = ", ".join(
                tensor_check_names + ["tensor_check_names=tensor_check_names"]
            )
            verbose_code_parts.append(f"___check_tensors_verbose({verbose_args})")
            if symbolic_shape_expression:
                code_parts.append(symbolic_shape_expression)
                verbose_code_parts.append(symbolic_shape_expression)
                guards_out.add(
                    Guard(
                        name="symbolic_shape_expression",
                        source=None,
<<<<<<< HEAD
                        create_fn=self._parse_symbolic_shape_expressions,
=======
                        create_fn=GuardBuilder.SYMBOL_MATCH,
>>>>>>> e91fd672
                        code_list=symbolic_shape_expression,
                    )
                )

        def direct_equality(a, b):
            return a == b

        def direct_negation(a, b):
            return not direct_equality(a, b)

        code = " and ".join(unique(code_parts))
        closure_vars = collections.OrderedDict(
            [
                ("___guarded_code", self),
                ("___check_tensors", check_tensors_fn),
                ("___check_tensors_verbose", check_tensors_verbose_fn),
                ("tensor_check_names", tensor_check_names),
                ("floor", math.floor),
                ("ceiling", math.ceil),
                ("Eq", direct_equality),
                ("Ne", direct_negation),
                ("Mod", sympy.Mod),
                ("FloorDiv", FloorDiv),
            ]
        )
        closure_vars.update(CLOSURE_VARS)
        py_code = f"""\
def ___make_guard_fn({','.join(closure_vars.keys())}):
    return lambda {args}: {code}
"""
        if os.environ.get("TORCHDYNAMO_PRINT_GUARDS", None) == "1":
            print("GUARDS", code)
        set_guard_fail_hook(guard_fail_hook)
        out = dict()
        # print("RUNNING PY CODE", py_code)
        exec(py_code, global_builder.scope, out)
        guard_fn = out["___make_guard_fn"](*closure_vars.values())
        guard_fn.closure_vars = closure_vars
        # TODO(whc) maybe '.code_parts' was only kept around for the guard callback? so we don't need both
        guard_fn.code_parts = code_parts
        guard_fn.verbose_code_parts = verbose_code_parts
        guard_fn.global_scope = global_builder.scope
        return guard_fn

    def invalidate(self, ref):
        # A weakref is no longer valid, self.check_fn should return false
        self.valid = False

    def id_ref(self, obj):
        """add a weakref, return the id"""
        try:
            if id(obj) not in self._seen_ids:
                self._weakrefs.append(weakref.ref(obj, self.invalidate))
                self._seen_ids.add(id(obj))
        except TypeError:
            pass  # cannot weakref bool object
        return id(obj)


def guard_fail_hook(
    guard_fn: Callable, code: types.CodeType, f_locals: Dict[str, Any], last: bool
):
    """
    called whenever a guard fails.
    """
    if not last:
        return
    scope = {rename_implicit(k): v for k, v in f_locals.items()}
    scope.update(guard_fn.closure_vars)
    reasons = []
    for part in guard_fn.verbose_code_parts:
        fail_reason = eval(part, guard_fn.global_scope, scope)
        # TODO(whc) hacky for now as not every 'part' in guard_fn.verbose_code_parts
        # is updated to return a string explaining the failure.
        if isinstance(fail_reason, str):
            reasons.append(fail_reason)
            break
        elif isinstance(fail_reason, bool) and not fail_reason:
            reasons.append(part)
            break
    guard_failures[orig_code_map[code]].append(reasons)


def guard_error_hook(
    guard_fn: Callable, code: types.CodeType, f_locals: Dict[str, Any], last: bool
):
    print(
        f"ERROR RUNNING GUARDS {code.co_name} {code.co_filename}:{code.co_firstlineno}"
    )
    print(" ", " and\n  ".join(guard_fn.code_parts))


set_guard_error_hook(guard_error_hook)


def unique(seq):
    seen = set()
    for x in seq:
        if x not in seen:
            yield x
            seen.add(x)<|MERGE_RESOLUTION|>--- conflicted
+++ resolved
@@ -725,11 +725,7 @@
                     Guard(
                         name="symbolic_shape_expression",
                         source=None,
-<<<<<<< HEAD
-                        create_fn=self._parse_symbolic_shape_expressions,
-=======
                         create_fn=GuardBuilder.SYMBOL_MATCH,
->>>>>>> e91fd672
                         code_list=symbolic_shape_expression,
                     )
                 )
