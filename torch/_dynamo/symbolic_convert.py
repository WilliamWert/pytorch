import collections
import contextlib
import copy
import dataclasses
import dis
import functools
import importlib
import inspect
import itertools
import logging
import operator
import sys
import traceback
import types
import typing
import weakref
from collections.abc import Sized
from typing import Any, Callable, Dict, List, NamedTuple, Optional, Set, Tuple, Type
from unittest.mock import patch

import torch
import torch._logging
from torch._guards import Checkpointable, TracingContext

from . import (
    allowed_functions,
    config,
    exc,
    logging as torchdynamo_logging,
    side_effects,
    skipfiles,
    variables,
)
from .allowed_functions import is_allowed, is_builtin_callable, is_builtin_constant
from .bytecode_analysis import get_indexof, JUMP_OPNAMES, livevars_analysis
from .bytecode_transformation import (
    cleaned_instructions,
    create_call_function,
    create_instruction,
    create_jump_absolute,
    Instruction,
    is_generator,
    unique_id,
)
from .codegen import PyCodegen
from .exc import ArgsMismatchError, BackendCompilerFailed, unimplemented, Unsupported
from .guards import GuardBuilder
from .output_graph import GraphCompileReason, OutputGraph, OutputGraphState
from .replay_record import DummyModule, ExecutionRecorder
from .resume_execution import ContinueExecutionCache, ReenterWith
from .source import (
    AttrSource,
    GetItemSource,
    GlobalSource,
    GlobalWeakRefSource,
    LocalSource,
)
from .utils import counters, graph_break_dup_warning_checker, istype, proxy_args_kwargs
from .variables.base import MutableLocal, typestr, VariableTracker
from .variables.builder import VariableBuilder, wrap_fx_proxy
from .variables.builtin import BuiltinVariable
from .variables.constant import ConstantVariable, EnumVariable
from .variables.ctx_manager import (
    ContextWrappingVariable,
    GenericContextWrappingVariable,
    WithExitFunctionVariable,
)
from .variables.dicts import ConstDictVariable
from .variables.functions import (
    BaseUserFunctionVariable,
    NestedUserFunctionVariable,
    UserFunctionVariable,
    UserMethodVariable,
)
from .variables.lists import (
    BaseListVariable,
    ListIteratorVariable,
    ListVariable,
    SliceVariable,
    TupleVariable,
)
from .variables.misc import (
    ClosureVariable,
    GetAttrVariable,
    NullVariable,
    PythonModuleVariable,
    UnknownVariable,
)
from .variables.nn_module import NNModuleVariable
from .variables.tensor import (
    supported_const_comparison_ops,
    supported_tensor_comparison_ops,
    SymNodeVariable,
    TensorVariable,
)
from .variables.torch import TorchVariable
from .variables.user_defined import UserDefinedObjectVariable, UserDefinedVariable

log = logging.getLogger(__name__)


@functools.lru_cache(None)
def _step_logger():
    return torchdynamo_logging.get_step_logger(log)


@dataclasses.dataclass
class BlockStackEntry:
    target: Instruction
    stack_index: Optional[int] = None
    with_context: ContextWrappingVariable = None

    def can_restore(self):
        return self.with_context is not None

    def resume_fn(self):
        assert self.stack_index is not None
        if self.with_context and self.with_context.target_values:
            return ReenterWith(self.stack_index, tuple(self.with_context.target_values))
        else:
            return ReenterWith(self.stack_index)

    def exit(self, tx):
        return self.with_context.exit(tx)


class InstructionTranslatorGraphState(NamedTuple):
    output: OutputGraphState
    symbolic_locals: Dict[str, VariableTracker]
    stack: List[VariableTracker]
    block_stack: List[BlockStackEntry]
    instruction_pointer: Optional[int]
    current_instruction: Instruction
    next_instruction: Optional[Instruction]
    lineno: int

    def diff(self, other: "InstructionTranslatorGraphState") -> Optional[str]:
        for k in self._fields:
            if k == "output":
                return self.output.diff(other.output, prefix=f"{k}.")
            sv = getattr(self, k)
            ov = getattr(other, k)
            if sv != ov:
                return f"{k} mismatch: {sv} != {ov}"
        return None


def stack_op(fn: typing.Callable[..., object]):
    nargs = len(inspect.signature(fn).parameters)
    fn_var = BuiltinVariable(fn)

    @functools.wraps(fn)
    def impl(self: "InstructionTranslatorBase", inst: Instruction):
        self.push(fn_var.call_function(self, self.popn(nargs), {}))

    return impl


def _detect_and_normalize_assert_statement(
    self: "InstructionTranslatorBase",
    truth_fn: typing.Callable[[object], bool],
    push: bool,
):
    # Detect if this jump instruction is assert and normalize the assert
    # by pushing dummy error message when nothing is given.
    #
    # Python 3.9 assertion is in following format:
    # 18 POP_JUMP_IF_TRUE       28
    # 20 LOAD_ASSERTION_ERROR
    # 22 LOAD_CONST               3 ('Assert message') -> optional instruction
    # 24 CALL_FUNCTION            1                    -> optional instruction
    # 26 RAISE_VARARGS
    #
    # Python 3.8 assertion is in following format:
    # 18 POP_JUMP_IF_TRUE       28
    # 20 LOAD_GLOBAL              0 (Assertion type)
    # 22 LOAD_CONST               3 ('Assert message') -> optional instruction
    # 24 CALL_FUNCTION            1                    -> optional instruction
    # 26 RAISE_VARARGS            1

    if (truth_fn is not operator.truth) or push:
        return False

    assert isinstance(self.instruction_pointer, int)
    current_instruction_pointer = self.instruction_pointer
    inst = self.instructions[current_instruction_pointer]
    # Detect LOAD_ASSERTION_ERROR or LOAD_GLOBAL 0
    if sys.version_info < (3, 9):
        if inst.opname != "LOAD_GLOBAL" or inst.argval != "AssertionError":
            return False
    else:
        if inst.opname != "LOAD_ASSERTION_ERROR":
            return False

    current_instruction_pointer += 1

    if current_instruction_pointer >= len(self.instructions):
        return False

    inst = self.instructions[current_instruction_pointer]
    has_error_msg = False
    # DETECT RAISE_VARARGS or LOAD CONST
    if inst.opname == "LOAD_CONST":
        if not isinstance(inst.argval, str):
            return False
        self.LOAD_CONST(inst)
        has_error_msg = True

        # if it is LOAD_CONSTANT, it must be followed by CALL_FUNCTION
        # (PRECALL for Python 3.11+)
        current_instruction_pointer += 1
        if current_instruction_pointer >= len(self.instructions):
            return False
        inst = self.instructions[current_instruction_pointer]
        if inst.opname not in ("CALL_FUNCTION", "PRECALL"):
            return False

        # for Python 3.11+, PRECALL should be followed by CALL, then RAISE_VARARGS
        # for Python < 3.11, CALL_FUNCTION should be followed by RAISE_VARARGS
        current_instruction_pointer += 1
        if inst.opname == "PRECALL":
            current_instruction_pointer += 1
        if current_instruction_pointer >= len(self.instructions):
            return False
        inst = self.instructions[current_instruction_pointer]

    if inst.opname != "RAISE_VARARGS":
        return False

    if not has_error_msg:
        # Push dummy value instead of error message
        self.push(ConstantVariable("assertion error"))

    return True


def generic_jump(truth_fn: typing.Callable[[object], bool], push: bool):
    def inner(self: "InstructionTranslatorBase", inst: Instruction):
        value: VariableTracker = self.pop()
        self.output.guards.update(value.guards)
        if (
            config.rewrite_assert_with_torch_assert
            and _detect_and_normalize_assert_statement(self, truth_fn, push)
        ):
            error_msg: VariableTracker = self.pop()
            self.output.guards.update(error_msg.guards)
            # Skip over things like `assert True`
            if value.is_python_constant() and bool(value.as_python_constant()):
                self.jump(inst)
                return

            # Manually insert torch._assert instead of python assert and jump over
            # assert related instructions as we don't need them anymore.
            self.output.create_proxy(
                "call_function",
                torch._assert,
                *proxy_args_kwargs((value, error_msg), {}),
            )
            self.jump(inst)
            return

        if value.is_python_constant():
            if truth_fn(value.as_python_constant()):
                push and self.push(value)
                self.jump(inst)
        elif (
            isinstance(value, (TensorVariable)) and self.should_compile_partial_graph()
        ):
            # compile a partial subgraph prefix then jump into user code
            if self.has_backedge():
                msg = (
                    "Skipping frame because there is a graph break in a for/while loop"
                )
                log.info(msg)
                raise exc.SkipFrame(msg)

            self.push(value)
            log.debug("generic_jump triggered compile")
            self.output.compile_subgraph(
                self,
                reason=GraphCompileReason(
                    f"generic_jump {typestr(value)}", [self.frame_summary()]
                ),
            )
            self.pop()

            if_next = self.create_call_resume_at(self.next_instruction)
            push and self.push(value)
            if_jump = self.create_call_resume_at(inst.target)

            self.output.add_output_instructions(
                [create_instruction(inst.opname, target=if_jump[0])] + if_next + if_jump
            )
        elif isinstance(value, NNModuleVariable):
            # Equivalent of "self.nn_module is not None"
            if truth_fn(value):
                push and self.push(value)
                self.jump(inst)
        elif isinstance(value, UserDefinedObjectVariable):
            x = value.var_getattr(self, "__bool__")
            # __bool__ is function
            if isinstance(x, UserMethodVariable):
                state = self.copy_graphstate()
                result = x.call_function(self, [], {})
                if isinstance(result, ConstantVariable) and isinstance(
                    result.value, bool
                ):
                    self.output.guards.update(result.guards)
                    if truth_fn(result.value):
                        push and self.push(value)
                        self.jump(inst)
                else:
                    # rollback to the state before the __bool__ inline
                    self.restore_graphstate(state)
                    unimplemented(
                        "generic_jump on UserDefined with __bool__ returning non-constant"
                    )
            # __bool__ is non-function or not existed in the user defined object
            else:
                if truth_fn(True):
                    push and self.push(value)
                    self.jump(inst)
        elif not isinstance(value, TensorVariable) and value.has_unpack_var_sequence(
            self
        ):
            if truth_fn(len(value.unpack_var_sequence(self))):
                push and self.push(value)
                self.jump(inst)
        elif isinstance(value, SymNodeVariable):
            eval_result = value.evaluate_expr(self.output)
            if truth_fn(eval_result):
                push and self.push(value)
                self.jump(inst)
        else:
            # TODO link the torch.cond doc later
            raise exc.UserError(
                exc.UserErrorType.DYNAMIC_CONTROL_FLOW,
                "Dynamic control flow is not supported at the moment. Please use "
                "functorch.experimental.control_flow.cond to explicitly capture the control flow",
            )

    return inner


explain = False


def break_graph_if_unsupported(*, push):
    def decorator(inner_fn):
        @functools.wraps(inner_fn)
        def wrapper(self: "InstructionTranslatorBase", inst: Instruction):
            state = self.copy_graphstate()
            reason = None
            try:
                return inner_fn(self, inst)
            except Unsupported as excp:
                if self.has_backedge() and self.should_compile_partial_graph():
                    msg = "Skipping frame because there is a graph break in a for/while loop"
                    log.info(msg)
                    raise exc.SkipFrame(msg) from excp

                if len(self.states_before_block) > 0:
                    # We don't support graph break under GenericContextWrappingVariable,
                    # If there is, we roll back to the checkpoint and fall back.
                    excp.remove_from_stats()
                    state = self.states_before_block.pop()
                    self.restore_graphstate(state)
                    ctx = state.stack[-1]
                    assert isinstance(ctx, GenericContextWrappingVariable)
                    unimplemented(f"Graph break under {ctx}")

                if not self.should_compile_partial_graph():
                    raise

                log.debug("break_graph_if_unsupported triggered compile", exc_info=True)

                user_stack = [self.frame_summary()] + list(reversed(excp.real_stack))
                user_stack_formatted = "".join(traceback.format_list(user_stack))
                frame_loc = (user_stack[-1].filename, user_stack[-1].lineno)
                # torch._dynamo.explain() formats this a little nicer, and presents a slightly
                # more actionable user code pointer
                if (
                    config.print_graph_breaks
                    and not explain
                    and graph_break_dup_warning_checker.add(frame_loc)
                ):
                    log.warning(
                        "Graph break: %s from user code at %s",
                        excp,
                        user_stack_formatted,
                    )

                excp.remove_from_stats()
                excp.add_to_stats("graph_break")
                reason = GraphCompileReason(excp.msg, user_stack)
            self.restore_graphstate(state)

            self.output.compile_subgraph(self, reason=reason)
            cg = PyCodegen(self)
            cleanup: List[Instruction] = []
            # Reconstruct the context variables in the block stack
            for b in self.block_stack:
                self.output.add_output_instructions(
                    [
                        *b.with_context.reconstruct(cg),
                        *b.resume_fn().try_except(cg.code_options, cleanup),
                    ]
                )

            if sys.version_info >= (3, 11) and inst.opname == "CALL":
                kw_names = self.kw_names.value if self.kw_names is not None else ()
                if len(kw_names) > 0:
                    self.output.add_output_instructions(
                        [create_instruction("KW_NAMES", argval=kw_names)]
                    )
                self.output.add_output_instructions(
                    create_call_function(inst.arg, False)
                )
            else:
                # copy instruction, but without exception table data
                assert inst.target is None
                inst_copy = copy.copy(inst)
                inst_copy.exn_tab_entry = None
                self.output.add_output_instructions([inst_copy])

            self.output.add_output_instructions(cleanup)

            if sys.version_info >= (3, 11) and inst.opname == "CALL":
                # stack effect for PRECALL + CALL is split between the two instructions
                stack_effect = dis.stack_effect(
                    dis.opmap["PRECALL"], inst.arg
                ) + dis.stack_effect(dis.opmap["CALL"], inst.arg)
            else:
                stack_effect = dis.stack_effect(inst.opcode, inst.arg)
            self.popn(push - stack_effect)

            for _ in range(push):
                self.push(UnknownVariable())
            self.output.add_output_instructions(
                self.create_call_resume_at(self.next_instruction)
            )

        return wrapper

    return decorator


class InstructionTranslatorBase(Checkpointable[InstructionTranslatorGraphState]):
    output: OutputGraph
    symbolic_locals: Dict[str, VariableTracker]
    symbolic_globals: Dict[str, VariableTracker]
    stack: List[VariableTracker]
    instruction_pointer: Optional[int]
    current_instruction: Instruction
    next_instruction: Optional[Instruction]
    block_stack: List[BlockStackEntry]
    lineno: int
    mutated_closure_cell_contents: Set[str]
    kw_names: Optional[ConstantVariable]
    accept_prefix_inst: bool
    prefix_insts: List[Instruction]

    checkpoint: Optional[Tuple[Instruction, InstructionTranslatorGraphState]]
    random_calls: List[
        Tuple[Callable[..., object], Tuple[object, ...], Dict[str, object]]
    ]

    def has_backedge(self):
        cur_offset = self.current_instruction.offset
        assert self.instruction_pointer is not None
        for inst in self.instructions[self.instruction_pointer :]:
            if inst.opname in JUMP_OPNAMES:
                jump_offset = inst.argval
                if jump_offset < cur_offset:
                    return True
        return False

    def cell_and_freevars(self):
        if not hasattr(self, "_cell_and_freevars"):
            self._cell_and_freevars = tuple(
                self.code_options["co_cellvars"] or []
            ) + tuple(self.code_options["co_freevars"] or [])
        return self._cell_and_freevars

    def prune_dead_locals(self):
        reads = livevars_analysis(self.instructions, self.current_instruction)
        # implicit use by super()
        # reads = reads | {"__class__"}
        # output variables?
        reads = reads | set(self.cell_and_freevars())
        self.symbolic_locals = collections.OrderedDict(
            [(k, v) for k, v in self.symbolic_locals.items() if k in reads]
        )
        self.output.side_effects.prune_dead_object_new(self)

    def call_function(
        self,
        fn: VariableTracker,
        args: List[VariableTracker],
        kwargs: Dict[str, VariableTracker],
    ):
        assert isinstance(fn, VariableTracker)
        assert isinstance(args, list)
        assert isinstance(kwargs, dict)
        assert all(
            isinstance(x, VariableTracker)
            for x in itertools.chain(args, kwargs.values())
        )
        inner_fn = None
        if hasattr(fn, "value"):
            inner_fn = fn.value
        if hasattr(fn, "fn"):
            inner_fn = fn.fn
        if (
            inner_fn
            and callable(inner_fn)
            and hasattr(inner_fn, "_dynamo_forbidden")
            and inner_fn._dynamo_forbidden
        ):
            raise AssertionError(f"Attempt to trace forbidden callable {inner_fn}")
        self.push(fn.call_function(self, args, kwargs))

    def update_locals_and_stack(self, oldvar: VariableTracker, newvar: VariableTracker):
        def repl(v: VariableTracker):
            if v.mutable_local is oldvar.mutable_local:
                return newvar
            return v

        def skip(v: VariableTracker):
            return oldvar.mutable_local not in v.recursively_contains

        cache: Dict[int, Tuple[object, object]] = dict()
        self.output.side_effects.apply(repl, cache, skip_fn=skip)
        self.stack = [
            VariableTracker.apply(repl, x, cache, skip_fn=skip) for x in self.stack
        ]
        for k, x in self.symbolic_locals.items():
            self.symbolic_locals[k] = VariableTracker.apply(
                repl, x, cache, skip_fn=skip
            )

    def replace_all(self, oldvar: VariableTracker, newvar: VariableTracker):
        if isinstance(oldvar.mutable_local, side_effects.MutableSideEffects):
            newvar = self.output.side_effects.mutation(oldvar, newvar)
        else:
            assert isinstance(oldvar.mutable_local, variables.base.MutableLocal)
            newvar = newvar.clone(mutable_local=variables.base.MutableLocal())
        self.update_locals_and_stack(oldvar, newvar)
        return newvar

    def inline_user_function_return(self, fn, args, kwargs):
        """
        A call to some user defined function by inlining it.
        """
        state = self.copy_graphstate()
        try:
            result = InliningInstructionTranslator.inline_call(self, fn, args, kwargs)
            self.output.guards.update(fn.guards)
            return result
        except Exception:
            self.restore_graphstate(state)
            raise

    def step(self):
        """Process exactly one instruction, return False we should exit"""
        assert isinstance(self.instruction_pointer, int)
        inst = self.instructions[self.instruction_pointer]
        self.current_instruction = inst
        self.instruction_pointer += 1
        if self.instruction_pointer < len(self.instructions):
            self.next_instruction = self.instructions[self.instruction_pointer]
        else:
            self.instruction_pointer = None
            self.next_instruction = None
        if inst.starts_line and self.lineno != inst.starts_line:
            self.lineno = inst.starts_line
            log.debug("TRACE starts_line %s:%s", self.f_code.co_filename, self.lineno)

        if len(self.stack) == 0 and self.should_compile_partial_graph():
            self.checkpoint = inst, self.copy_graphstate()

        log.debug("TRACE %s %s %s", inst.opname, inst.argval, self.stack)

        # 3.11 no longer uses a block stack, but we still keep track of one
        # so that we know which contexts are currently active.
        # For our purposes, all exception table entries with the same target
        # are considered to be part of the same "block".
        if sys.version_info >= (3, 11):
            entry = inst.exn_tab_entry
            if not (
                # still in the same block
                self.block_stack
                and entry
                and self.block_stack[-1].target is entry.target
            ):
                if not entry:
                    # no longer in any block
                    # It is possible for NOPs to be between two instructions
                    # in the same block, but the NOPs are not covered by an
                    # exception table entry. In this case, assume that we
                    # are still in the same block.
                    if self.block_stack and inst.opname != "NOP":
                        # If we really escape from a block and the current
                        # instruction is not in another block, then there
                        # should be no other nested blocks that we are in.
                        assert len(self.block_stack) == 1
                        self.block_stack.pop()
                elif (
                    # current instruction is in the previous block
                    len(self.block_stack) > 1
                    and self.block_stack[-2].target is entry.target
                ):
                    # exit the current block
                    self.block_stack.pop()
                else:
                    # current instruction is in a new block
                    # push block to stack - note, BEFORE_WITH blocks won't
                    # be pushed here since BEFORE_WITH pushes the block, and
                    # the current instruction would be counted as being in that block.
                    self.block_stack.append(
                        BlockStackEntry(entry.target, len(self.stack))
                    )

        try:
            if not hasattr(self, inst.opname):
                unimplemented(f"missing: {inst.opname}")
            TracingContext.set_current_loc(
                self.f_code.co_filename, self.lineno, self.f_code.co_name
            )
            getattr(self, inst.opname)(inst)

            return inst.opname != "RETURN_VALUE"
        except BackendCompilerFailed:
            raise
        except Unsupported as exc:
            exc.real_stack.append(self.frame_summary())
            if self.empty_checkpoint():
                raise
            log.debug("step triggered compile", exc_info=True)
        except Exception as exc:
            real_stack = getattr(exc, "real_stack", [])
            real_stack.append(self.frame_summary())
            exc.real_stack = real_stack  # type: ignore[attr-defined]
            raise

        # generate code from checkpoint
        assert not self.output.output_instructions
        assert self.checkpoint is not None
        continue_inst, state = self.checkpoint
        self.restore_graphstate(state)
        self.output.compile_subgraph(
            self,
            partial_convert=True,
            reason=GraphCompileReason("step_unsupported", [self.frame_summary()]),
        )
        self.output.add_output_instructions(
            [create_jump_absolute(continue_inst)] + self.instructions
        )

    def run_ctx_mgr(self):
        return contextlib.nullcontext()

    def run(self):
        with self.run_ctx_mgr():
            try:
                self.output.push_tx(self)
                while (
                    self.instruction_pointer is not None
                    and not self.output.should_exit
                    and self.step()
                ):
                    pass
            except BackendCompilerFailed:
                raise
            except Exception as e:
                if config.replay_record_enabled:
                    e.exec_record = self.exec_recorder.get_record()  # type: ignore[attr-defined]
                raise
            finally:
                self.output.pop_tx()
                # Cleanup the outputGraph to delete the held tensors. We perform the
                # cleanup only for InstructionTranslator and not
                # InliningInstructionTranslator. The InliningInstructionTranslator
                # mutates the output object and is restored to original state if
                # there was an exception.
                if isinstance(self, InstructionTranslator):
                    self.output.cleanup()

    def push(self, val: Optional[VariableTracker]):
        assert val is None or isinstance(
            val, VariableTracker
        ), f"push expects VariableTracker, got {typestr(val)}"
        self.stack.append(val)

    def push_many(self, vals: List[VariableTracker]):
        for val in vals:
            self.push(val)

    def pop(self) -> VariableTracker:
        return self.stack.pop()

    def popn(self, n: int) -> List[VariableTracker]:
        assert n >= 0
        return list(reversed([self.pop() for _ in range(n)]))

    def LOAD_FAST(self, inst):
        name = inst.argval

        if name in self.f_locals and config.replay_record_enabled:
            self.exec_recorder.add_local_var(name, self.f_locals[name])

        if name.startswith(".") and name not in self.symbolic_locals:
            # This happens in dict/list comprehensions
            name = name.replace(".", "implicit")
        assert name not in self.cell_and_freevars()
        if name not in self.symbolic_locals:
            unimplemented("undefined LOAD_FAST")
        self.push(self.symbolic_locals[name])
        if name.startswith("___stack"):
            self.symbolic_locals.pop(name)

    def LOAD_DEREF(self, inst):
        assert inst.argval in self.cell_and_freevars()

        if inst.argval in self.f_locals and config.replay_record_enabled:
            self.exec_recorder.add_local_var(inst.argval, self.f_locals[inst.argval])

        if inst.argval not in self.symbolic_locals:
            unimplemented(f"undefined LOAD_DEREF {inst.argval}")
        self.push(self.symbolic_locals[inst.argval])

    def STORE_FAST(self, inst):
        self.symbolic_locals[inst.argval] = self.pop()

    def DELETE_FAST(self, inst):
        del self.symbolic_locals[inst.argval]

    STORE_DEREF = STORE_FAST

    def LOAD_CLOSURE(self, inst):
        self.push(ClosureVariable(name=inst.argval))

    def LOAD_CONST(self, inst):
        # For empty tuples, create empty TupleVariable
        if isinstance(inst.argval, tuple) and not inst.argval:
            self.push(TupleVariable([]))
        else:
            self.push(ConstantVariable(value=inst.argval))

    def get_global_source(self, name):
        if self.output.root_globals is self.f_globals:
            source = GlobalSource(name)
        else:
            if "__name__" in self.f_globals:
                source = AttrSource(
                    self.import_source(self.f_globals["__name__"]), name
                )
            else:
                mangled_name = f"___unnamed_scope_{id(self.f_globals)}"
                if mangled_name not in self.output.root_globals:
                    self.output.install_global(mangled_name, self.f_globals)
                source = GetItemSource(GlobalSource(mangled_name), name)
        return source

    def LOAD_GLOBAL(self, inst):
        if sys.version_info >= (3, 11):
            if inst.arg % 2:
                self.PUSH_NULL(inst)

        name = inst.argval

        if config.replay_record_enabled:
            if name in self.f_globals:
                self.exec_recorder.add_global_var(name, self.f_globals[name])
            else:
                assert name in self.f_builtins
                self.exec_recorder.builtins[name] = self.f_builtins[name]

        if inst.argval == "AssertionError":
            unimplemented("assert with non-string message")

        if name in self.symbolic_globals:
            variable = self.output.side_effects[self.symbolic_globals[name]]
            self.push(self.output.side_effects.load_global(variable, name))
            return

        try:
            value = self.f_globals[name]
        except KeyError:
            return self.load_builtin(inst)

        source = self.get_global_source(name)
        self.push(VariableBuilder(self, source)(value))

    def STORE_GLOBAL(self, inst):
        value = self.pop()
        name = inst.argval
        source = self.get_global_source(name)
        if name not in self.symbolic_globals:
            self.symbolic_globals[name] = object()  # sentinel object
        variable = self.output.side_effects.track_global_existing(
            source, self.symbolic_globals[name]
        )
        self.output.side_effects.store_global(variable, name, value)

    def import_source(self, module_name):
        """Create an alias to a module for use in guards"""
        if "torch_package" in module_name:
            value = torch.package.package_importer._package_imported_modules[
                module_name
            ]
            alias = (
                module_name.replace(">", "_").replace("<", "_").replace(".", "_dot_")
            )
        else:
            value = importlib.import_module(module_name)
            alias = f"__import_{module_name.replace('.', '_dot_')}"
        f_globals = self.output.root_globals
        assert alias not in f_globals or f_globals[alias] is value
        f_globals[alias] = value
        self.output.update_co_names(alias)
        return GlobalSource(alias)

    def resolve_name(self, name, package, level):
        """
        Copied from the Cpython implementation of __import__
        Resolve a relative module name to an absolute one.
        https://github.com/python/cpython/blob/5a094f0255eea1db58fb2cf14c200971e64ec36e/Lib/importlib/_bootstrap.py#L902
        """
        bits = package.rsplit(".", level - 1)
        if len(bits) < level:
            raise ImportError("attempted relative import beyond top-level package")
        base = bits[0]
        return "{}.{}".format(base, name) if name else base

    def calc_package(self):
        """
        Copied from the Cpython implementation of __import__
        https://github.com/python/cpython/blob/5a094f0255eea1db58fb2cf14c200971e64ec36e/Lib/importlib/_bootstrap.py#L1090
        """
        package = self.f_globals.get("__package__")
        spec = self.f_globals.get("__spec__")
        if package is not None:
            if spec is not None and package != spec.parent:
                log.warning(
                    "__package__ != __spec__.parent (%r != %r)",
                    package,
                    spec.parent,
                    stacklevel=3,
                )
            return package
        elif spec is not None:
            return spec.parent
        else:
            log.warning(
                "can't resolve package from __spec__ or __package__, "
                "falling back on __name__ and __path__",
                ImportWarning,
                stacklevel=3,
            )  # type: ignore[call-arg]
            package = self.f_globals["__name__"]
            if "__path__" not in self.f_globals:
                package = package.rpartition(".")[0]
        return package

    def IMPORT_NAME(self, inst):
        level, fromlist = self.popn(2)
        level = level.as_python_constant()
        fromlist = fromlist.as_python_constant()
        module_name = inst.argval

        # Are we replaying? if so, load recorded module
        recorded_name = (
            f"{ExecutionRecorder.LOCAL_MOD_PREFIX}_{level}_{fromlist}_{module_name}"
        )
        if recorded_name in self.f_globals:
            value = self.f_globals[recorded_name]
            source = GlobalSource(recorded_name)
        else:
            value = __import__(
                module_name,
                fromlist=fromlist,
                level=level,
                globals=self.f_globals,
            )

            if level != 0:
                pkg = self.calc_package()
                module_name = self.resolve_name(module_name, pkg, level)

            # For __import__, when the name variable is of the form package.module,
            # normally, the top-level package (the name up till the first dot) is
            # returned, not the module named by module_name. However, when a
            # non-empty fromlist argument is given, the module named by name is
            # returned. Therefore, we set the source correctly here.
            if not fromlist:
                top_level_module_name = module_name.partition(".")[0]
                source = self.import_source(top_level_module_name)
            else:
                source = self.import_source(module_name)

        if config.replay_record_enabled:
            self.exec_recorder.add_local_mod(recorded_name, value)

        if is_allowed(value):
            self.push(TorchVariable(value, source=source))
        elif istype(value, (types.ModuleType, DummyModule)):
            self.push(PythonModuleVariable(value, source=source))
        else:
            unimplemented(f"IMPORT_NAME {typestr(value)}")

    def IMPORT_FROM(self, inst):
        self.DUP_TOP(inst)
        self.LOAD_ATTR(inst)

    def load_builtin(self, inst):
        if inst.argval not in self.f_builtins:
            raise NameError(f"name '{inst.argval}' is not defined")
        val = self.f_builtins[inst.argval]

        if callable(val):
            assert is_builtin_callable(val)
            self.push(VariableBuilder(self, GlobalSource(inst.argval))(val))
        else:
            assert is_builtin_constant(val)
            self.push(ConstantVariable(value=val))

    def jump(self, inst):
        self.instruction_pointer = self.indexof[inst.target]

    JUMP_FORWARD = jump
    JUMP_ABSOLUTE = jump

    POP_JUMP_IF_FALSE = generic_jump(operator.not_, False)
    POP_JUMP_IF_TRUE = generic_jump(operator.truth, False)
    JUMP_IF_FALSE_OR_POP = generic_jump(operator.not_, True)
    JUMP_IF_TRUE_OR_POP = generic_jump(operator.truth, True)

    def SETUP_LOOP(self, inst):
        # only exists in python<=3.7
        self.block_stack.append(BlockStackEntry(inst.target))

    def SETUP_EXCEPT(self, inst):
        # only exists in python<=3.7
        self.block_stack.append(BlockStackEntry(inst.target))

    def POP_BLOCK(self, inst):
        self.block_stack.pop()

    def SETUP_WITH(self, inst):
<<<<<<< HEAD
        ctx = self.pop()
        if not isinstance(ctx, ContextWrappingVariable):
            unimplemented(f"SETUP_WITH {ctx}")
        self.output.guards.update(ctx.guards)

        if isinstance(self, InstructionTranslator):
            self.block_stack.append(BlockStackEntry(inst.target, len(self.stack), ctx))
        else:
            # can't restore this while inlining
            self.block_stack.append(BlockStackEntry(inst.target))
        self.push(
            WithExitFunctionVariable(
                ctx,
                inst.target,
                **VariableTracker.propagate(ctx),
            )
        )
        self.push(ctx.enter(self))
=======
        self.setup_or_before_with(inst)
>>>>>>> 7398b565

    def SETUP_FINALLY(self, inst):
        self.block_stack.append(BlockStackEntry(inst.target))

    def BEGIN_FINALLY(self, inst):
        self.push(None)

    def WITH_CLEANUP_START(self, inst):
        exit, exc = self.popn(2)
        assert exc is None
        self.push(exc)
        self.push(exit.call_function(self, [ConstantVariable(None)] * 3, {}))

    def WITH_CLEANUP_FINISH(self, inst):
        self.popn(2)
        self.push(None)

    def END_FINALLY(self, inst):
        tos = self.pop()
        assert tos is None

    def POP_FINALLY(self, inst):
        preserve_tos = inst.argval
        if preserve_tos:
            tos = self.pop()
        assert self.pop() is None
        if preserve_tos:
            self.push(tos)

    def FOR_ITER(self, inst):
        it = self.pop()
        if isinstance(it, ListIteratorVariable):
            self.output.guards.update(it.guards)
            try:
                val, next_iter = it.next_variables()
                self.replace_all(it, next_iter)
                self.push(next_iter)
                self.push(val)
            except StopIteration:
                self.jump(inst)
        else:
            unimplemented(f"FOR_ITER {typestr(it)}")

    def COMPARE_OP(self, inst):
        left, right = self.popn(2)
        left = left.as_specialized(self)
        right = right.as_specialized(self)
        options = VariableTracker.propagate([left, right])
        op = inst.argval
        supported_any = dict(
            itertools.chain(
                supported_tensor_comparison_ops.items(),
                supported_const_comparison_ops.items(),
            )
        )
        if (
            isinstance(
                left,
                (
                    TensorVariable,
                    SymNodeVariable,
                    NNModuleVariable,
                    BaseListVariable,
                    UserDefinedVariable,
                    BaseUserFunctionVariable,
                    ConstDictVariable,
                ),
            )
            and isinstance(right, ConstantVariable)
            and right.value is None
            and op in supported_const_comparison_ops
        ):
            # <non-None> is None
            self.push(
                ConstantVariable(
                    supported_const_comparison_ops[op](object(), right.value), **options
                )
            )
        elif (
            left.is_python_constant()
            and right.is_python_constant()
            and op in supported_any
        ):
            # constant fold
            self.push(
                ConstantVariable(
                    supported_any[op](
                        left.as_python_constant(), right.as_python_constant()
                    ),
                    **options,
                )
            )
        elif op in ("in", "not in"):
            self.push(right.call_method(self, "__contains__", [left], {}))
            if op == "not in":
                self.UNARY_NOT(inst)
        else:
            self.push(
                BuiltinVariable(supported_any[op], **options).call_function(
                    self, [left, right], {}
                )
            )

    def GET_ITER(self, inst):
        self.call_function(BuiltinVariable(iter), [self.pop()], {})

    @break_graph_if_unsupported(push=1)
    def CALL_FUNCTION(self, inst):
        args = self.popn(inst.argval)
        fn = self.pop()
        self.call_function(fn, args, {})

    @break_graph_if_unsupported(push=1)
    def CALL_FUNCTION_EX(self, inst):
        if inst.argval == 0:
            kwargsvars = ConstDictVariable({}, dict)
            argsvars = self.pop()
        elif inst.argval == 1:
            kwargsvars = self.pop()
            argsvars = self.pop()
        else:
            unimplemented("CALL_FUNCTION_EX")
        fn = self.pop()
        if sys.version_info >= (3, 11):
            null = self.pop()
            assert isinstance(null, NullVariable)
        self.output.guards.update(argsvars.guards)
        self.output.guards.update(kwargsvars.guards)

        if (
            isinstance(fn, GetAttrVariable)
            and isinstance(fn.obj, TensorVariable)
            and fn.name == "view"
            and isinstance(argsvars, (ConstantVariable, TensorVariable))
        ):
            # Hack to handle special case in some bert models.  Converts
            # x.view(*shape) into x.view(shape), which is correct for view()
            # but not generally.  See test_transpose_for_scores().
            argsvars = TupleVariable([argsvars])

        if not isinstance(
            argsvars, BaseListVariable
        ) and argsvars.has_unpack_var_sequence(self):
            argsvars = TupleVariable(argsvars.unpack_var_sequence(self))

        if not isinstance(argsvars, BaseListVariable) or not isinstance(
            kwargsvars, ConstDictVariable
        ):
            unimplemented(f"non-static call {typestr(argsvars)} {typestr(kwargsvars)}")

        self.call_function(fn, argsvars.items, kwargsvars.items)

    @break_graph_if_unsupported(push=1)
    def CALL_FUNCTION_KW(self, inst):
        argnames = self.pop()
        args = self.popn(inst.argval)
        fn = self.pop()
        assert isinstance(argnames, ConstantVariable)
        argnames = argnames.value
        args, kwargs_list = args[: -len(argnames)], args[-len(argnames) :]
        kwargs = dict(zip(argnames, kwargs_list))
        assert len(kwargs) == len(argnames)
        self.call_function(fn, args, kwargs)

    def LOAD_METHOD(self, inst):
        self.LOAD_ATTR(inst)
        obj = self.pop()
        if sys.version_info >= (3, 11):
            # always follow the NULL + fn convention, since if obj
            # is actually a method, self is already bound to it, so it
            # doesn't need to be passed in as an arg.
            self.PUSH_NULL(inst)
            self.push(obj)
        else:
            self.push(obj)
            self.push(None)

    def CALL_METHOD(self, inst):
        args = self.popn(inst.argval)
        dummy = self.pop()
        assert dummy is None
        fn = self.pop()
        self.call_function(fn, args, {})

    def LOAD_ATTR(self, inst):
        obj = self.pop()
        result = BuiltinVariable(getattr).call_function(
            self, [obj, ConstantVariable(inst.argval)], {}
        )
        self.push(result)

    def STORE_ATTR(self, inst):
        prior = self.copy_graphstate()
        val, obj = self.popn(2)

        if isinstance(obj, NNModuleVariable):
            # We don't allow side effects during export
            # https://github.com/pytorch/torchdynamo/issues/1475
            assert (
                not self.export
            ), f"Mutating module attribute {inst.argval} during export."

        try:
            self.output.guards.update(
                BuiltinVariable(setattr)
                .call_function(self, [obj, ConstantVariable(inst.argval), val], {})
                .guards
            )
            return
        except Unsupported as e:
            if not self.should_compile_partial_graph():
                raise
            log.debug("STORE_ATTR triggered compile", exc_info=True)
            e.remove_from_stats()
            e.add_to_stats("graph_break")
            self.restore_graphstate(prior)

        # break the graph
        self.output.compile_subgraph(
            self, reason=GraphCompileReason("store_attr", [self.frame_summary()])
        )
        self.output.add_output_instructions([copy.copy(inst)])
        self.popn(2)
        self.output.add_output_instructions(
            self.create_call_resume_at(self.next_instruction)
        )

    def DELETE_ATTR(self, inst):
        obj = self.pop()
        self.output.guards.update(
            BuiltinVariable(delattr)
            .call_function(self, [obj, ConstantVariable(inst.argval)], {})
            .guards
        )

    def create_call_resume_at(self, offset):
        raise AssertionError(
            f"create_call_resume_at not overridden by subclass {type(self)}"
        )

    def should_compile_partial_graph(self) -> bool:
        raise AssertionError(
            f"should_compile_partial_graph not overridden by subclass {type(self)}"
        )

    @break_graph_if_unsupported(push=0)
    def STORE_SUBSCR(self, inst):
        val, obj, key = self.popn(3)
        result = obj.call_method(self, "__setitem__", [key, val], {})
        # no result is pushed, so need to lift the guards to global
        self.output.guards.update(result.guards)

    def BUILD_TUPLE(self, inst):
        items = self.popn(inst.argval)
        options = VariableTracker.propagate(items)
        self.push(TupleVariable(items, **options))

    def BUILD_SLICE(self, inst):
        items = self.popn(inst.argval)
        options = VariableTracker.propagate(items)
        self.push(
            SliceVariable(
                [x.as_specialized(self) for x in items],
                **options,
            )
        )

    def BUILD_LIST(self, inst):
        items = self.popn(inst.argval)
        options = VariableTracker.propagate(items)
        self.push(ListVariable(items, mutable_local=MutableLocal(), **options))

    def BUILD_LIST_UNPACK(self, inst, cls=ListVariable):
        seqs = self.popn(inst.argval)
        options = VariableTracker.propagate(seqs)
        items = list()
        for seq in seqs:
            try:
                items.extend(seq.unpack_var_sequence(self))
            except NotImplementedError:
                unimplemented(f"BUILD_LIST_UNPACK {seq}")
        self.push(cls(items, mutable_local=MutableLocal(), **options))

    def BUILD_TUPLE_UNPACK(self, inst):
        self.BUILD_LIST_UNPACK(inst, cls=TupleVariable)

    BUILD_TUPLE_UNPACK_WITH_CALL = BUILD_TUPLE_UNPACK

    def BUILD_MAP(self, inst):
        items = self.popn(inst.argval * 2)
        options = VariableTracker.propagate(items)
        result = dict()
        for k, v in zip(items[::2], items[1::2]):
            assert isinstance(k, (ConstantVariable, EnumVariable)) or (
                isinstance(k, TensorVariable) and k.specialized_value is not None
            )

            result[ConstDictVariable.get_key(k)] = v
        assert len(result) == len(items) / 2
        self.push(
            ConstDictVariable(result, dict, mutable_local=MutableLocal(), **options)
        )

    def BUILD_MAP_UNPACK(self, inst):
        items = self.popn(inst.argval)
        # ensure everything is a dict
        items = [BuiltinVariable(dict).call_function(self, [x], {}) for x in items]
        result = dict()
        for x in items:
            assert isinstance(x, ConstDictVariable)
            result.update(x.items)
        self.push(
            ConstDictVariable(
                result,
                dict,
                mutable_local=MutableLocal(),
                **VariableTracker.propagate(items),
            )
        )

    BUILD_MAP_UNPACK_WITH_CALL = BUILD_MAP_UNPACK

    def BUILD_CONST_KEY_MAP(self, inst):
        keys = self.pop()
        values = self.popn(inst.argval)
        options = VariableTracker.propagate([keys] + values)
        assert isinstance(keys, ConstantVariable)
        keys = keys.value
        assert istype(keys, tuple)
        assert len(keys) == len(values)
        self.push(
            ConstDictVariable(
                dict(zip(keys, values)),
                dict,
                mutable_local=MutableLocal(),
                **options,
            )
        )

    def MAP_ADD(self, inst):
        k, v = self.popn(2)
        assert inst.argval > 0
        obj = self.stack[-inst.arg]
        assert isinstance(obj, ConstDictVariable)
        assert obj.mutable_local
        items = dict(obj.items)
        items[k.as_python_constant()] = v
        self.replace_all(
            obj,
            ConstDictVariable(
                items,
                obj.user_cls,
                **VariableTracker.propagate([obj, k, v]),
            ),
        )

    def LIST_APPEND(self, inst):
        v = self.pop()
        assert inst.argval > 0
        obj = self.stack[-inst.arg]
        assert isinstance(obj, ListVariable)
        assert obj.mutable_local
        # only copy if the new obj contains other mutables
        new_rec_contains = obj.recursively_contains
        if v.recursively_contains or v.mutable_local:
            new_rec_contains = obj.recursively_contains.union(v.recursively_contains)

            if v.mutable_local:
                new_rec_contains.add(v.mutable_local)

        self.replace_all(
            obj,
            ListVariable(
                obj.items + [v],
                recursively_contains=new_rec_contains,
                regen_guards=False,
                **VariableTracker.propagate([obj, v]),
            ),
        )

    def MAKE_FUNCTION(self, inst):
        flags = inst.arg
        old_stack = list(self.stack)
        if sys.version_info < (3, 11):
            fn_name = self.pop()
        code = self.pop()
        if sys.version_info >= (3, 11):
            # MAKE_FUNCTION behavior actually changed in 3.11, see
            # https://github.com/python/cpython/pull/93189/
            assert hasattr(code.value, "co_qualname")
            fn_name = ConstantVariable(value=code.value.co_qualname)
        defaults = None
        closure = None
        annotations = None
        kwdefaults = None

        if flags & 0x08:
            closure = self.pop()
        if flags & 0x04:
            annotations = self.pop()
        if flags & 0x02:
            kwdefaults = self.pop()
        if flags & 0x01:
            defaults = self.pop()

        options = VariableTracker.propagate(old_stack[len(self.stack) :])
        self.push(
            NestedUserFunctionVariable(
                fn_name,
                code,
                self.f_globals,
                defaults,
                kwdefaults,
                annotations,
                closure,
                closure_scope=self,
                **options,
            )
        )

    def UNPACK_SEQUENCE(self, inst):
        seq = self.pop()
        if isinstance(seq, BaseListVariable):
            self.output.guards.update(seq.guards)
            val = seq.unpack_var_sequence(self)
        elif seq.is_python_constant() and isinstance(seq, ConstantVariable):
            val = seq.unpack_var_sequence(self)
        elif isinstance(seq, TensorVariable):
            val = seq.unpack_var_sequence(self, idxes=range(inst.argval))
        elif isinstance(seq, GetAttrVariable) and isinstance(seq.obj, TensorVariable):
            # x, y = a.shape
            proxy = getattr(seq.obj.as_proxy(), seq.name)
            options = VariableTracker.propagate(self)
            val = [wrap_fx_proxy(self, proxy[i], **options) for i in range(inst.argval)]
        else:
            unimplemented(f"UNPACK_SEQUENCE {seq}")
        assert len(val) == inst.argval
        for i in reversed(val):
            self.push(i)

    def UNPACK_EX(self, inst):
        assert 0 <= inst.argval <= 0xFFFF
        prefix = inst.argval & 0xFF  # low byte
        suffix = inst.argval >> 8  # high byte
        seq = self.pop()
        options = VariableTracker.propagate(seq)
        if seq.has_unpack_var_sequence(self):
            vals = list(seq.unpack_var_sequence(self))
            assert len(vals) >= prefix + suffix
            vals_prefix = vals[:prefix]
            vals_list = vals[prefix : len(vals) - suffix]
            vals_suffix = vals[len(vals) - suffix :]
            for item in reversed(vals_suffix):
                self.push(item.add_options(options))
            self.push(TupleVariable(vals_list, **options))
            for item in reversed(vals_prefix):
                self.push(item.add_options(options))
        else:
            unimplemented(f"UNPACK_EX {seq}")

    def NOP(self, inst):
        pass

    def POP_TOP(self, inst):
        self.pop()

    def ROT_TWO(self, inst):
        a = self.pop()
        b = self.pop()
        self.push(a)
        self.push(b)

    def ROT_THREE(self, inst):
        a = self.pop()
        b = self.pop()
        c = self.pop()
        self.push(a)
        self.push(c)
        self.push(b)

    def ROT_FOUR(self, inst):
        a = self.pop()
        b = self.pop()
        c = self.pop()
        d = self.pop()
        self.push(a)
        self.push(d)
        self.push(c)
        self.push(b)

    def DUP_TOP(self, inst):
        a = self.pop()
        self.push(a)
        self.push(a)

    def DUP_TOP_TWO(self, inst):
        a = self.pop()
        b = self.pop()
        self.push(b)
        self.push(a)
        self.push(b)
        self.push(a)

    def FORMAT_VALUE(self, inst):
        flags = inst.arg
        if (flags & 0x04) == 0x04:
            fmt_spec = self.pop()
        else:
            fmt_spec = ConstantVariable("")

        value = self.pop()
        if isinstance(value, SymNodeVariable):
            value = ConstantVariable(str(value.sym_num))
        if (flags & 0x03) == 0x01:
            value = BuiltinVariable(str).call_function(self, [value], {})
        elif (flags & 0x03) == 0x02:
            value = BuiltinVariable(repr).call_function(self, [value], {})
        elif (flags & 0x03) == 0x03:
            value = BuiltinVariable(ascii).call_function(self, [value], {})

        fmt_var = ConstantVariable(
            "{:" + fmt_spec.as_python_constant() + "}"
        ).add_options(fmt_spec)

        self.call_function(BuiltinVariable(str.format), [fmt_var, value], {})

    def BUILD_STRING(self, inst):
        result = ""
        for _ in range(inst.arg):
            str_var = self.pop()
            assert isinstance(str_var, ConstantVariable)
            result = str_var.value + result
        self.push(ConstantVariable(value=result))

    def IS_OP(self, inst):
        assert inst.argval == 0 or inst.argval == 1
        if inst.argval == 0:
            new_argval = "is"
        else:
            new_argval = "is not"
        new_inst = create_instruction("COMPARE_OP", argval=new_argval)
        self.COMPARE_OP(new_inst)

    def CONTAINS_OP(self, inst):
        assert inst.argval == 0 or inst.argval == 1
        left, right = self.popn(2)
        op = inst.argval
        self.push(right.call_method(self, "__contains__", [left], {}))
        if op == 1:
            self.UNARY_NOT(inst)

    def LIST_EXTEND(self, inst):
        v = self.pop()
        assert inst.argval > 0
        obj = self.stack[-inst.arg]
        assert isinstance(obj, ListVariable)
        assert obj.mutable_local
        obj.call_method(self, "extend", [v], {})

    def LIST_TO_TUPLE(self, inst):
        self.push(BuiltinVariable(tuple).call_function(self, [self.pop()], {}))

    def DICT_MERGE(self, inst):
        v = self.pop()
        assert inst.argval > 0
        obj = self.stack[-inst.arg]
        assert isinstance(obj, ConstDictVariable)
        assert obj.mutable_local
        obj.call_method(self, "update", [v], {})

    DICT_UPDATE = DICT_MERGE

    def GEN_START(self, inst):
        self.pop()

    def GET_LEN(self, inst):
        tos = self.stack[-1]
        if tos.is_python_constant():
            self.push(ConstantVariable(len(tos.as_python_constant())))
        else:
            self.push(tos.call_method(self, "__len__", [], {}))

    def MATCH_MAPPING(self, inst):
        tos = self.stack[-1]
        assert isinstance(tos, ConstDictVariable)
        if isinstance(tos.items, collections.abc.Mapping):
            self.push(ConstantVariable(True))
        else:
            self.push(ConstantVariable(False))

    def MATCH_SEQUENCE(self, inst):
        tos = self.stack[-1]
        assert tos.is_python_constant()
        tos_value = tos.as_python_constant()
        if isinstance(tos_value, collections.abc.Sequence) and not isinstance(
            tos_value, (str, bytes, bytearray)
        ):
            self.push(ConstantVariable(True))
        else:
            self.push(ConstantVariable(False))

    def MATCH_KEYS(self, inst):
        tos = self.stack[-1]
        assert tos.is_python_constant()
        keys = tos.as_python_constant()
        tos1 = self.stack[-2]
        assert isinstance(tos1, ConstDictVariable)
        match_obj = tos1.items
        if all(key in match_obj for key in keys):
            self.push(TupleVariable([match_obj[key] for key in keys]))
            if sys.version_info < (3, 11):
                self.push(ConstantVariable(True))
        else:
            self.push(ConstantVariable(None))
            if sys.version_info < (3, 11):
                self.push(ConstantVariable(False))

    def LOAD_ASSERTION_ERROR(self, inst):
        unimplemented("assert with non-string message")

    UNARY_POSITIVE = stack_op(operator.pos)
    UNARY_NEGATIVE = stack_op(operator.neg)
    UNARY_NOT = stack_op(operator.not_)
    UNARY_INVERT = stack_op(operator.invert)

    BINARY_POWER = stack_op(operator.pow)
    BINARY_MULTIPLY = stack_op(operator.mul)
    BINARY_MATRIX_MULTIPLY = stack_op(operator.matmul)
    BINARY_FLOOR_DIVIDE = stack_op(operator.floordiv)
    BINARY_TRUE_DIVIDE = stack_op(operator.truediv)
    BINARY_MODULO = stack_op(operator.mod)
    BINARY_REMAINDER = stack_op(operator.mod)
    BINARY_ADD = stack_op(operator.add)
    BINARY_SUBTRACT = stack_op(operator.sub)
    BINARY_SUBSCR = break_graph_if_unsupported(push=1)(stack_op(operator.getitem))
    BINARY_LSHIFT = stack_op(operator.lshift)
    BINARY_RSHIFT = stack_op(operator.rshift)
    BINARY_AND = stack_op(operator.and_)
    BINARY_OR = stack_op(operator.or_)
    BINARY_XOR = stack_op(operator.xor)

    INPLACE_POWER = stack_op(operator.ipow)
    INPLACE_MULTIPLY = stack_op(operator.imul)
    INPLACE_MATRIX_MULTIPLY = stack_op(operator.imatmul)
    INPLACE_FLOOR_DIVIDE = stack_op(operator.ifloordiv)
    INPLACE_TRUE_DIVIDE = stack_op(operator.itruediv)
    INPLACE_MODULO = stack_op(operator.imod)
    INPLACE_REMAINDER = stack_op(operator.imod)
    INPLACE_ADD = stack_op(operator.iadd)
    INPLACE_SUBTRACT = stack_op(operator.isub)
    INPLACE_LSHIFT = stack_op(operator.ilshift)
    INPLACE_RSHIFT = stack_op(operator.irshift)
    INPLACE_AND = stack_op(operator.iand)
    INPLACE_XOR = stack_op(operator.ixor)
    INPLACE_OR = stack_op(operator.ior)

    # 3.11 opcodes
    def RESUME(self, inst):
        if inst.arg == 0:
            self.append_prefix_inst(inst)
            self.accept_prefix_inst = False
        else:
            assert not self.accept_prefix_inst

    def BINARY_OP(self, inst):
        if sys.version_info >= (3, 11):
            opname = dis._nb_ops[inst.arg][0][3:]
            if opname.startswith("INPLACE"):
                return getattr(self, "INPLACE_" + opname[8:])(inst)
            return getattr(self, "BINARY_" + opname)(inst)
        else:
            unimplemented("BINARY_OP requires Python 3.11+")

    def PRECALL(self, inst):
        pass

    def KW_NAMES(self, inst):
        kw_names = self.code_options["co_consts"][inst.arg]
        assert isinstance(kw_names, tuple)
        for name in kw_names:
            assert isinstance(name, str)
        assert self.kw_names is None
        self.kw_names = ConstantVariable(value=kw_names)

    def PUSH_NULL(self, inst):
        self.push(NullVariable())

    @break_graph_if_unsupported(push=1)
    def CALL(self, inst):
        # see https://docs.python.org/3.11/library/dis.html#opcode-CALL
        # for convention
        contents = self.popn(inst.arg + 2)
        if isinstance(contents[0], NullVariable):
            fn = contents[1]
            args = []
        else:
            fn = contents[0]
            args = [contents[1]]
        kw_names = self.kw_names.value if self.kw_names else ()
        if kw_names:
            args = args + contents[2 : -len(kw_names)]
            kwargs_list = contents[-len(kw_names) :]
            kwargs = dict(zip(kw_names, kwargs_list))
            assert len(kwargs) == len(kw_names)
        else:
            args = args + contents[2:]
            kwargs = {}
        self.call_function(fn, args, kwargs)
        self.kw_names = None

    def COPY(self, inst):
        self.push(self.stack[-inst.arg])

    def SWAP(self, inst):
        self.stack[-1], self.stack[-inst.arg] = self.stack[-inst.arg], self.stack[-1]

    JUMP_BACKWARD = jump
    JUMP_BACKWARD_NO_INTERRUPT = jump

    POP_JUMP_FORWARD_IF_TRUE = generic_jump(operator.truth, False)
    POP_JUMP_BACKWARD_IF_TRUE = generic_jump(operator.truth, False)
    POP_JUMP_FORWARD_IF_FALSE = generic_jump(operator.not_, False)
    POP_JUMP_BACKWARD_IF_FALSE = generic_jump(operator.not_, False)

    def CACHE(self, inst):
        pass

    def BEFORE_WITH(self, inst):
        self.setup_or_before_with(inst)

    def setup_or_before_with(self, inst):
        state = self.copy_graphstate()
        ctx = self.pop()
        if not isinstance(ctx, ContextWrappingVariable):
            unimplemented(f"{inst.opname} {ctx}")

        if isinstance(ctx, GenericContextWrappingVariable):
            # Save the checkpoint to restore if there is
            # graph break under the GenericContextWrappingVariable.
            self.states_before_block.append(state)

        self.output.guards.update(ctx.guards)

        exit = WithExitFunctionVariable(
            ctx,
            inst.target,
            **VariableTracker.propagate(ctx),
        )
<<<<<<< HEAD
        # see create_call_resume_at for block stack details
        assert self.next_instruction
        assert self.next_instruction.exn_tab_entry
        target = self.next_instruction.exn_tab_entry.target
=======
        if sys.version_info >= (3, 11):
            # see create_call_resume_at for block stack details
            assert self.next_instruction
            assert self.next_instruction.exn_tab_entry
            target = self.next_instruction.exn_tab_entry.target
        else:
            target = inst.target
>>>>>>> 7398b565
        if isinstance(self, InstructionTranslator):
            self.block_stack.append(BlockStackEntry(target, len(self.stack), ctx))
        else:
            self.block_stack.append(BlockStackEntry(target))

        self.push(exit)
        self.push(ctx.enter(self))

    def append_prefix_inst(self, inst):
        assert self.accept_prefix_inst
        self.prefix_insts.append(inst)

    def MAKE_CELL(self, inst):
        self.append_prefix_inst(inst)

    def COPY_FREE_VARS(self, inst):
        self.append_prefix_inst(inst)

    def RETURN_GENERATOR(self, inst):
        self.append_prefix_inst(inst)

    def copy_graphstate(self) -> InstructionTranslatorGraphState:
        """Create a checkpoint of the current state by copying everything"""
        return InstructionTranslatorGraphState(
            self.output.copy_graphstate(),
            collections.OrderedDict(self.symbolic_locals),
            list(self.stack),
            list(self.block_stack),
            self.instruction_pointer,
            self.current_instruction,
            self.next_instruction,
            self.lineno,
        )

    def restore_graphstate(self, state: InstructionTranslatorGraphState):
        """Restore a checkpoint created by self.copy_graphstate()"""
        (
            output_state,
            self.symbolic_locals,
            self.stack,
            self.block_stack,
            self.instruction_pointer,
            self.current_instruction,
            self.next_instruction,
            self.lineno,
        ) = state
        self.output.restore_graphstate(output_state)

    def empty_checkpoint(self):
        if self.checkpoint is None:
            return True
        output_graphstate = self.checkpoint[1][0]
        graphstate = self.checkpoint[1][1:]
        state = (*output_graphstate, *graphstate)
        for obj in state:
            if isinstance(obj, Sized):
                if len(obj) != 0:
                    return False
        return True

    def format_frame_summary(self, additional_stack_frames=None):
        if additional_stack_frames is None:
            additional_stack_frames = []
        return "".join(
            traceback.format_list(
                ([self.frame_summary()] + list(reversed(additional_stack_frames)))
            )
        )

    def frame_summary(self):
        return traceback.FrameSummary(
            getattr(self.f_code, "co_filename", "<unknown>"),
            self.lineno,
            getattr(self.f_code, "co_name", "<unknown>"),
            lookup_line=False,
        )

    def store_dict_key(self, name, value):
        self.output.guards.add(
            GlobalWeakRefSource(name).make_guard(GuardBuilder.WEAKREF_ALIVE)
        )
        if name not in self.output.root_globals:
            self.output.install_global(name, weakref.ref(value))

    @property
    def fake_mode(self):
        return self._fake_mode

    def find_symbolic_locals_name(self, tensor_variable):
        for key, value in self.symbolic_locals.items():
            if value is tensor_variable:
                return key
        return None

    def __init__(
        self,
        output: OutputGraph,
        instructions: List[Instruction],
        f_locals: Dict[str, Any],
        f_globals: Dict[str, Any],
        f_builtins: Dict[str, Any],
        code_options: Dict[str, Any],
        symbolic_locals: Dict[str, VariableTracker],
        symbolic_globals: Dict[str, VariableTracker],
        f_code: types.CodeType,
        export: bool,
    ):
        super().__init__()

        # Mutable state checkpointed by copy_graphstate()
        self.output = output
        self.symbolic_locals = symbolic_locals
        self.symbolic_globals = symbolic_globals
        self.stack = []
        self.instruction_pointer = 0
        self.current_instruction = create_instruction("NOP")
        self.next_instruction = None
        self.block_stack = []
        # states before SETUP_WITH for checkpointing and fallback
        self.states_before_block: List[InstructionTranslatorGraphState] = []
        self.lineno = code_options["co_firstlineno"]
        self.kw_names = None
        self.accept_prefix_inst = True
        self.prefix_insts = []

        # Properties of the input/output code
        self.instructions: List[Instruction] = instructions
        self.indexof: Dict[Instruction, int] = get_indexof(self.instructions)
        self.f_locals: Dict[
            str, Any
        ] = f_locals  # needed for recording accessed locals for replay
        self.f_globals: Dict[str, Any] = f_globals
        self.f_builtins: Dict[str, Any] = f_builtins
        self.code_options: Dict[str, Any] = code_options
        self.f_code: types.CodeType = f_code

        # Execution record for replaying errors
        self.exec_recorder = ExecutionRecorder(code=f_code, code_options=code_options)
        # Stack of module being parsed, current nn.module is at the end of ordered dict.
        # The first field of tuple is the fully qualified name of current module
        # in original hierarchy.  The second field is the type of current nn.module
        self.nn_module_stack: Dict[str, Tuple[str, Type[Any]]] = {}
        # Flag to indicate whether tracing is used for export.
        self.export = export

        self._fake_mode = output.tracing_context.fake_mode

        self.checkpoint = None
        self.random_calls = []

        if sys.version_info >= (3, 10):
            from .resume_execution import (
                CO_ASYNC_GENERATOR,
                CO_COROUTINE,
                CO_GENERATOR,
                CO_ITERABLE_COROUTINE,
            )

            if f_code.co_flags & (
                CO_GENERATOR | CO_COROUTINE | CO_ITERABLE_COROUTINE | CO_ASYNC_GENERATOR
            ):
                self.push(BuiltinVariable(None))


class InstructionTranslator(InstructionTranslatorBase):
    def __init__(
        self,
        instructions: List[Instruction],
        f_code,
        f_locals,
        f_globals,
        f_builtins,
        code_options,
        compiler_fn,
        one_graph,
        export,
        export_constraints,
        mutated_closure_cell_contents: Set[str],
        frame_state,
    ):
        _step_logger()(
            logging.INFO,
            f"torchdynamo start tracing {f_code.co_name} {code_options['co_filename']}:{code_options['co_firstlineno']}",
        )
        super().__init__(
            output=OutputGraph(
                f_globals,
                code_options,
                compiler_fn,
                self,
                export,
                export_constraints,
                frame_state,
            ),
            instructions=instructions,
            f_locals=f_locals,
            f_globals=f_globals,
            f_builtins=f_builtins,
            code_options=code_options,
            symbolic_locals=collections.OrderedDict(),  # set below
            # A global var is inserted only after a STORE_GLOBAL happens to it
            symbolic_globals=collections.OrderedDict(),
            f_code=f_code,
            export=export,
        )
        self.one_graph: bool = one_graph
        self.export = export
        self.mutated_closure_cell_contents = mutated_closure_cell_contents
        if self.export:
            assert (
                self.one_graph
            ), "Export without one graph - something has gone wrong."

        vars = list(code_options["co_varnames"])
        vars.extend(x for x in self.cell_and_freevars() if x not in vars)

        self.symbolic_locals = collections.OrderedDict(
            (
                k,
                VariableBuilder(
                    self,
                    LocalSource(k)
                    if k in code_options["co_varnames"]
                    else LocalSource((k)),
                )(f_locals[k]),
            )
            for k in vars
            if k in f_locals
        )

        # symbolic_locals contains the mapping from original f_locals to the
        # Variable objects. During the Variable building phase, each object also
        # has its associated guards. At the end, we will accumulate these
        # guards.
        #
        # One way of handling these guards is to just accumulate all of them
        # right now. However, many f_locals might not be used in the frame and
        # thus can unnecessarily increase guard execution overhead.  Therefore,
        # we selectively update output.guards as we run the Python Bytecode
        # instruction by instruction.
        #
        # An exception here is list/dict variables. Guards related to these
        # variables have indexed access, like Tensor_match on args[0], and if
        # args is not used in this frame, we will miss a LIST_LENGTH check like
        # len(args) == 2. Missing the LIST_LENGTH check causes problem for the
        # next invocation when args is not a list, and args[0] is a runtime
        # error. Therefore, we recursively add guards for list/dict variable here.
        for val in self.symbolic_locals.values():
            if isinstance(
                val, (ListIteratorVariable, BaseListVariable, ConstDictVariable)
            ):
                local_guards = VariableTracker.propagate(val)["guards"]
                index_guards = [
                    guard
                    for guard in local_guards
                    if guard.create_fn
                    in (
                        GuardBuilder.LIST_LENGTH,
                        GuardBuilder.DICT_KEYS,
                        GuardBuilder.ODICT_KEYS,
                        GuardBuilder.TUPLE_ITERATOR_LEN,
                    )
                ]
                self.output.guards.update(index_guards)

        self._freevars_ids = dict()
        for name in self.code_options["co_freevars"]:
            if name in f_locals:
                self._freevars_ids[name] = id(f_locals[name])

    def run(self):
        super().run()

    def match_nested_cell(self, name, cell):
        """Match a cell in this method to one in a function we are inlining"""
        value = cell.cell_contents
        # TODO(jansel): check the id of the cell rather than the contents
        if id(value) != self._freevars_ids.get(name):
            return None
        return self.symbolic_locals[name]

    def should_compile_partial_graph(self):
        return all(b.can_restore() for b in self.block_stack) and not self.one_graph

    def create_call_resume_at(self, inst):
        self.instruction_pointer = None

        if inst.opname == "RETURN_VALUE":
            return [create_instruction("RETURN_VALUE")]

        reads = livevars_analysis(self.instructions, inst)
        argnames = tuple(
            k
            for k in self.symbolic_locals.keys()
            if k in reads and k not in self.cell_and_freevars()
        )

        cg = PyCodegen(self)

        # Python does not allow null to be an arg to a function, so
        # we remove nulls from the stack and restore them in the
        # prologue of the resume function

        # sorted list of indices of nulls on the stack
        null_idxes: List[int] = []
        if sys.version_info >= (3, 11):
            # find indices of NullVariables
            for i, var in enumerate(self.stack):
                if isinstance(var, NullVariable):
                    null_idxes.append(i)
            # generate bytecode to pop the nulls
            null_cnt = 0
            for i, var in enumerate(reversed(self.stack)):
                if isinstance(var, NullVariable):
                    for j in range(2, i + 2 - null_cnt):
                        cg.append_output(create_instruction("SWAP", arg=j))
                    cg.extend_output(cg.pop_null())
                    null_cnt += 1

        # we popped all nulls from the stack at runtime,
        # so we should not count NullVariables
        stack_len = len(self.stack) - len(null_idxes)
        nargs = stack_len + len(argnames)

        name = unique_id(f"__resume_at_{inst.offset}")

        new_code: types.CodeType = ContinueExecutionCache.lookup(
            self.f_code,
            self.lineno,
            inst.offset,
            tuple(b.target.offset for b in self.block_stack),
            stack_len,
            argnames,
            tuple(b.resume_fn() for b in self.block_stack),
            tuple(null_idxes),
        )

        if new_code.co_freevars:
            cg.make_function_with_closure(name, new_code, True, stack_len)
        else:
            self.output.install_global(
                name, types.FunctionType(new_code, self.f_globals, name)
            )
            cg.extend_output(cg.load_function_name(name, True, stack_len))

        cg.extend_output([cg.create_load(k) for k in argnames])
        cg.extend_output(create_call_function(nargs, False))
        cg.append_output(create_instruction("RETURN_VALUE"))
        return cg.get_instructions()

    def RETURN_VALUE(self, inst):
        if self.output.count_calls() == 0 and not self.export:
            raise exc.SkipFrame("because no content in function call")
        self.instruction_pointer = None
        _step_logger()(
            logging.INFO,
            f"torchdynamo done tracing {self.f_code.co_name} (RETURN_VALUE)",
        )
        log.debug("RETURN_VALUE triggered compile")
        self.output.compile_subgraph(
            self,
            reason=GraphCompileReason(
                "return_value", [self.frame_summary()], graph_break=False
            ),
        )
        self.output.add_output_instructions([create_instruction("RETURN_VALUE")])


class InliningInstructionTranslator(InstructionTranslatorBase):
    """Trace and inline a called method"""

    symbolic_result: Optional[TensorVariable]

    @classmethod
    def inline_call(cls, parent, func, args, kwargs):
        with patch.dict(counters, {"unimplemented": counters["inline_call"]}):
            return cls.inline_call_(parent, func, args, kwargs)

    @staticmethod
    def check_inlineable(func):
        if func.has_self():
            unimplemented("inline with __self__")

        if func.get_name() == "patched_init":
            unimplemented("Patched init cannot be inlined.")

        try:
            if id(func.get_function()) in allowed_functions._disallowed_function_ids:
                unimplemented(f"inlining disallowed: {func.get_function()}")
        except NotImplementedError:
            pass  # closures

        if skipfiles.check(
            func.get_filename()
        ) and not skipfiles.is_torch_inline_allowed(func.get_filename()):
            unimplemented(
                f"inline in skipfiles: {func.fn.__qualname__}  | {func.get_name()} {func.get_filename()}"
            )

        if isinstance(func, UserFunctionVariable) and inspect.getattr_static(
            func.get_function(), "_torchdynamo_disable", False
        ):
            unimplemented(
                f"call torch._dynamo.disable() wrapped function {func.get_function()}"
            )

    @staticmethod
    def inline_call_(
        parent, func: VariableTracker, args: List[VariableTracker], kwargs
    ):
        assert isinstance(
            func,
            (UserFunctionVariable, NestedUserFunctionVariable),
        )
        InliningInstructionTranslator.check_inlineable(func)
        try:
            sub_locals, closure_cells = func.bind_args(parent, args, kwargs)
        except TypeError as e:
            # Wrap the general TypeError during bind_args() to the internal ArgsMismatchError with detailed info
            raise ArgsMismatchError(
                "{reason}.\n  func = {func}, args = {args}, kwargs = {kwargs}".format(
                    reason=str(e),
                    func=f"'{func.get_name()}' {func.get_filename()}:{func.get_code().co_firstlineno}",
                    args=[arg.python_type() for arg in args],
                    kwargs=kwargs,
                ),
            )

        for v in itertools.chain(sub_locals.values(), closure_cells.values()):
            if not isinstance(v, VariableTracker):
                unimplemented(f"unconverted arg {v}")

        code: types.CodeType = func.get_code()
        if code.co_name in ("__setitem__", "__setattr__"):
            unimplemented(f"inline {code.co_name}")

        suffix = ""
        # TODO: mlazos, add support for enabling multiple artifact logs
        # with a single alias
        if torch._logging._internal.log_state.is_artifact_enabled("output_code"):
            suffix = f"\n{dis.Bytecode(code).dis()}"
        log.debug("INLINING %s%s", code, suffix)

        tracer: InliningInstructionTranslator
        if is_generator(code):
            tracer = InliningGeneratorInstructionTranslator(
                parent, code, sub_locals, parent.symbolic_globals, closure_cells, func
            )
        else:
            tracer = InliningInstructionTranslator(
                parent, code, sub_locals, parent.symbolic_globals, closure_cells, func
            )

        try:
            tracer.run()
        except exc.SkipFrame as e:
            msg = f"SKIPPED INLINING {code}: {e}"
            log.debug(msg)
            raise Unsupported(msg) from e
        except Exception as e:
            log.debug("FAILED INLINING %s", code)
            raise
        assert tracer.symbolic_result is not None
        func.export_freevars(parent, tracer)

        if tracer.f_globals is parent.f_globals:
            # Merge symbolic_globals back if parent and child are in the same namespace
            parent.symbolic_globals.update(tracer.symbolic_globals)

        log.debug("DONE INLINING %s", code)

        if is_generator(code):
            assert isinstance(tracer, InliningGeneratorInstructionTranslator)
            assert tracer.symbolic_result.as_python_constant() is None
            return ListIteratorVariable(
                tracer.generated_items,
                mutable_local=MutableLocal(),
                **VariableTracker.propagate(tracer.symbolic_result),
            )
        else:
            return tracer.symbolic_result

    def __init__(
        self,
        parent: InstructionTranslatorBase,
        code: types.CodeType,
        symbolic_locals: Dict[str, VariableTracker],
        symbolic_globals: Dict[str, VariableTracker],
        closure_cells: Dict[str, VariableTracker],
        funcvar: BaseUserFunctionVariable,
    ):
        f_globals = funcvar.get_globals()
        f_builtins = f_globals["__builtins__"]
        if not isinstance(f_builtins, dict):
            f_builtins = f_builtins.__dict__
        super().__init__(
            output=parent.output,
            f_locals={},
            f_globals=f_globals,
            f_builtins=f_builtins,
            symbolic_locals=symbolic_locals,
            symbolic_globals=symbolic_globals,
            instructions=cleaned_instructions(code),
            code_options={k: getattr(code, k) for k in dir(code)},
            f_code=code,
            export=parent.export,
        )
        self.parent = parent
        self.symbolic_result = None
        self.closure_cells = closure_cells
        self.nn_module_stack = parent.nn_module_stack.copy()

    @property
    def fake_mode(self):
        return self.parent.fake_mode

    def run_ctx_mgr(self):
        return TracingContext.current_frame(self.parent.frame_summary())

    def STORE_DEREF(self, inst):
        if inst.argval in self.closure_cells:
            cell = self.closure_cells[inst.argval]
            val = self.pop()
            if isinstance(cell, ClosureVariable):
                self.output.root_tx.symbolic_locals[cell.name] = val
            else:
                self.output.side_effects.store_cell(cell, val)
        else:
            maybe_cell = self.symbolic_locals.get(inst.argval)
            if isinstance(
                maybe_cell,
                variables.NewCellVariable,
            ):
                self.output.side_effects.store_cell(
                    self.symbolic_locals[inst.argval], self.pop()
                )
            else:
                if (
                    maybe_cell is not None
                    and maybe_cell.source.name()
                    not in self.parent.mutated_closure_cell_contents
                ):
                    # Why is the source name here unique?
                    # mutated_closure_cell_contents is a per-frame
                    # concept, and sources identify, e.g., particular
                    # locals from the frame.  If you had two locals,
                    # they'll get different source names, and therefore
                    # differ here.
                    self.parent.mutated_closure_cell_contents.add(
                        maybe_cell.source.name()
                    )
                    raise exc.RestartAnalysis()
                unimplemented("write to __closure__ while inlining")

    def LOAD_DEREF(self, inst):
        if inst.argval in self.closure_cells:
            cell = self.closure_cells[inst.argval]
            if isinstance(cell, ClosureVariable):
                self.push(self.output.root_tx.symbolic_locals[cell.name])
            else:
                self.push(self.output.side_effects.load_cell(cell))
        else:
            maybe_sym_local = self.symbolic_locals.get(inst.argval, None)
            if isinstance(maybe_sym_local, variables.NewCellVariable):
                self.push(self.output.side_effects.load_cell(maybe_sym_local))
            else:
                super().LOAD_DEREF(inst)

    def LOAD_CLOSURE(self, inst):
        assert inst.argval in self.cell_and_freevars()
        self.push(self.closure_cells[inst.argval])

    def replace_all(self, oldvar: VariableTracker, newvar: VariableTracker):
        newvar = super().replace_all(oldvar, newvar)
        # recursively check and update parent's locals and stack in case oldvar is from parent
        translator: InstructionTranslatorBase = self
        while hasattr(translator, "parent"):
            translator = translator.parent  # type: ignore[attr-defined]
            translator.update_locals_and_stack(oldvar, newvar)
        return newvar

    def should_compile_partial_graph(self):
        return False  # inlining functions is all-or-nothing

    def create_call_resume_at(self, offset):
        unimplemented("cant resume while inlining")

    def RETURN_VALUE(self, inst):
        self.symbolic_result = self.pop()
        self.instruction_pointer = None


class InliningGeneratorInstructionTranslator(InliningInstructionTranslator):
    generated_items: List[VariableTracker]

    def __init__(self, *args, **kwargs):
        super().__init__(*args, **kwargs)
        self.generated_items = []

    def YIELD_VALUE(self, inst: Instruction):
        self.generated_items.append(self.pop())
        # TODO(jansel): figure out why this is needed, it isn't in the docs for YIELD_VALUE
        self.push(ConstantVariable(None))<|MERGE_RESOLUTION|>--- conflicted
+++ resolved
@@ -948,28 +948,7 @@
         self.block_stack.pop()
 
     def SETUP_WITH(self, inst):
-<<<<<<< HEAD
-        ctx = self.pop()
-        if not isinstance(ctx, ContextWrappingVariable):
-            unimplemented(f"SETUP_WITH {ctx}")
-        self.output.guards.update(ctx.guards)
-
-        if isinstance(self, InstructionTranslator):
-            self.block_stack.append(BlockStackEntry(inst.target, len(self.stack), ctx))
-        else:
-            # can't restore this while inlining
-            self.block_stack.append(BlockStackEntry(inst.target))
-        self.push(
-            WithExitFunctionVariable(
-                ctx,
-                inst.target,
-                **VariableTracker.propagate(ctx),
-            )
-        )
-        self.push(ctx.enter(self))
-=======
         self.setup_or_before_with(inst)
->>>>>>> 7398b565
 
     def SETUP_FINALLY(self, inst):
         self.block_stack.append(BlockStackEntry(inst.target))
@@ -1718,12 +1697,6 @@
             inst.target,
             **VariableTracker.propagate(ctx),
         )
-<<<<<<< HEAD
-        # see create_call_resume_at for block stack details
-        assert self.next_instruction
-        assert self.next_instruction.exn_tab_entry
-        target = self.next_instruction.exn_tab_entry.target
-=======
         if sys.version_info >= (3, 11):
             # see create_call_resume_at for block stack details
             assert self.next_instruction
@@ -1731,7 +1704,6 @@
             target = self.next_instruction.exn_tab_entry.target
         else:
             target = inst.target
->>>>>>> 7398b565
         if isinstance(self, InstructionTranslator):
             self.block_stack.append(BlockStackEntry(target, len(self.stack), ctx))
         else:
