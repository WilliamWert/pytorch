--- conflicted
+++ resolved
@@ -26,7 +26,7 @@
 }
 
 std::vector<Tensor> foreach_sub_scalar_kernel_fallback(TensorList tensors, Scalar scalar) {
-  TORCH_CHECK(tensors.size() > 0, "Tensor list must have at least one tensor.");
+  verify_list(tensors);
 
   std::vector<Tensor> result;
   for (const auto& t: tensors) {
@@ -38,7 +38,7 @@
 }
 
 std::vector<Tensor> foreach_sub_scalar_kernel_fallback_(TensorList tensors, Scalar scalar) {
-  TORCH_CHECK(tensors.size() > 0, "Tensor list must have at least one tensor.");
+  verify_list(tensors);
 
   for (auto& t: tensors) {
     t.sub_(scalar);
@@ -48,7 +48,7 @@
 }
 
 std::vector<Tensor> foreach_div_scalar_kernel_fallback(TensorList tensors, Scalar scalar) {
-  TORCH_CHECK(tensors.size() > 0, "Tensor list must have at least one tensor.");
+  verify_list(tensors);
 
   std::vector<Tensor> result;
   for (const auto& t: tensors) {
@@ -60,7 +60,7 @@
 }
 
 std::vector<Tensor> foreach_div_scalar_kernel_fallback_(TensorList tensors, Scalar scalar) {
-  TORCH_CHECK(tensors.size() > 0, "Tensor list must have at least one tensor.");
+  verify_list(tensors);
 
   for (auto& t: tensors) {
     t.div_(scalar);
@@ -70,7 +70,7 @@
 }
 
 std::vector<Tensor> foreach_mul_scalar_kernel_fallback(TensorList tensors, Scalar scalar) {
-  TORCH_CHECK(tensors.size() > 0, "Tensor list must have at least one tensor.");
+  verify_list(tensors);
 
   std::vector<Tensor> result;
   for (const auto& t: tensors) {
@@ -82,7 +82,7 @@
 }
 
 std::vector<Tensor> foreach_mul_scalar_kernel_fallback_(TensorList tensors, Scalar scalar) {
-  TORCH_CHECK(tensors.size() > 0, "Tensor list must have at least one tensor.");
+  verify_list(tensors);
 
   for (auto& t: tensors) {
     t.mul_(scalar);
@@ -104,12 +104,7 @@
 }
 
 std::vector<Tensor> foreach_add_list_kernel_fallback_(TensorList tensors1, TensorList tensors2) {
-<<<<<<< HEAD
-  TORCH_CHECK(tensors1.size() > 0, "Tensor list must have at least one tensor.");
-  TORCH_CHECK(tensors1.size() ==  tensors2.size(), "Tensor lists must be of the same length.");
-=======
   verify_list(tensors1, tensors2);
->>>>>>> 64466dfb
 
   for (int i = 0; i < tensors1.size(); i++) {
     tensors1[i].add_(tensors2[i]);
@@ -119,8 +114,7 @@
 }
 
 std::vector<Tensor> foreach_sub_list_kernel_fallback(TensorList tensors1, TensorList tensors2) {
-  TORCH_CHECK(tensors1.size() > 0, "Tensor list must have at least one tensor.");
-  TORCH_CHECK(tensors1.size() ==  tensors2.size(), "Tensor lists must be of the same length.");
+  verify_list(tensors1, tensors2);
 
   std::vector<Tensor> result;
   for (int i = 0; i < tensors1.size(); i++) {
@@ -132,8 +126,7 @@
 }
 
 std::vector<Tensor> foreach_sub_list_kernel_fallback_(TensorList tensors1, TensorList tensors2) {
-  TORCH_CHECK(tensors1.size() > 0, "Tensor list must have at least one tensor.");
-  TORCH_CHECK(tensors1.size() ==  tensors2.size(), "Tensor lists must be of the same length.");
+  verify_list(tensors1, tensors2);
 
   for (int i = 0; i < tensors1.size(); i++) {
     tensors1[i].sub_(tensors2[i]);
@@ -143,8 +136,7 @@
 }
 
 std::vector<Tensor> foreach_mul_list_kernel_fallback(TensorList tensors1, TensorList tensors2) {
-  TORCH_CHECK(tensors1.size() > 0, "Tensor list must have at least one tensor.");
-  TORCH_CHECK(tensors1.size() ==  tensors2.size(), "Tensor lists must be of the same length.");
+  verify_list(tensors1, tensors2);
 
   std::vector<Tensor> result;
   for (int i = 0; i < tensors1.size(); i++) {
@@ -156,8 +148,7 @@
 }
 
 std::vector<Tensor> foreach_mul_list_kernel_fallback_(TensorList tensors1, TensorList tensors2) {
-  TORCH_CHECK(tensors1.size() > 0, "Tensor list must have at least one tensor.");
-  TORCH_CHECK(tensors1.size() ==  tensors2.size(), "Tensor lists must be of the same length.");
+  verify_list(tensors1, tensors2);
 
   for (int i = 0; i < tensors1.size(); i++) {
     tensors1[i].mul_(tensors2[i]);
@@ -167,8 +158,7 @@
 }
 
 std::vector<Tensor> foreach_div_list_kernel_fallback(TensorList tensors1, TensorList tensors2) {
-  TORCH_CHECK(tensors1.size() > 0, "Tensor list must have at least one tensor.");
-  TORCH_CHECK(tensors1.size() ==  tensors2.size(), "Tensor lists must be of the same length.");
+  verify_list(tensors1, tensors2);
 
   std::vector<Tensor> result;
   for (int i = 0; i < tensors1.size(); i++) {
@@ -180,8 +170,7 @@
 }
 
 std::vector<Tensor> foreach_div_list_kernel_fallback_(TensorList tensors1, TensorList tensors2) {
-  TORCH_CHECK(tensors1.size() > 0, "Tensor list must have at least one tensor.");
-  TORCH_CHECK(tensors1.size() ==  tensors2.size(), "Tensor lists must be of the same length.");
+  verify_list(tensors1, tensors2);
 
   for (int i = 0; i < tensors1.size(); i++) {
     tensors1[i].div_(tensors2[i]);
