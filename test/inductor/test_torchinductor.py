--- conflicted
+++ resolved
@@ -1850,87 +1850,6 @@
                 m_opt(x)
                 self.assertEqual(m(x), m_opt(x))
 
-<<<<<<< HEAD
-    @slow()
-=======
-    @slowTest
-    def test_conv2d_unary(self):
-        # For gpu path, there is an accuracy issue
-        # see https://github.com/pytorch/pytorch/issues/87745
-        if self.device == "cuda":
-            raise unittest.SkipTest("only support cpu conv2d unary test")
-
-        class M(torch.nn.Module):
-            def __init__(
-                self,
-                unary_fn,
-                in_channels,
-                out_channels,
-                **kwargs,
-            ):
-                super().__init__()
-                self.conv = torch.nn.Conv2d(
-                    in_channels,
-                    out_channels,
-                    **kwargs,
-                )
-                self.unary_fn = unary_fn
-
-            def forward(self, x):
-                x = self.conv(x)
-                return self.unary_fn(x)
-
-        test_memory_format = [torch.contiguous_format, torch.channels_last]
-        options = itertools.product(
-            unary_list,
-            [True, False],
-            [1, 3],
-            [1, 2],
-            [1, 4],
-            ["same", 0],
-            test_memory_format,
-            [True, False],
-        )
-
-        for (
-            unary_fn,
-            bias,
-            kernel_size,
-            dilation,
-            groups,
-            padding,
-            memory_format,
-            mode_train,
-        ) in options:
-            oC = 32 * groups
-            iC = 3 * groups
-            x_shape = (1, iC, 112, 112)
-            mod = M(
-                unary_fn,
-                iC,
-                oC,
-                kernel_size=kernel_size,
-                padding=padding,
-                dilation=dilation,
-                groups=groups,
-                bias=bias,
-            ).train(mode=mode_train)
-
-            # TODO: add bf16 test for cpu path?
-            # TODO: this test fails when requires_grad=False
-            v = (
-                torch.randn(x_shape, dtype=torch.float32, requires_grad=True)
-                .add(1)
-                .to(memory_format=memory_format)
-            )
-            with torch.no_grad():
-                self.common(
-                    mod,
-                    (v,),
-                )
-
-    @slowTest
->>>>>>> 8fee4669
     def test_conv2d_binary(self):
         # For gpu path, there is an accuracy issue
         # see https://github.com/pytorch/pytorch/issues/87745
@@ -2080,47 +1999,6 @@
             self.assertFalse("= as_strided(" in code)
             self.assertEqual(run(*v), mod(*v))
 
-<<<<<<< HEAD
-=======
-    @slowTest
-    @unittest.skipIf(not has_bf16_support(), "requires bf16 support")
-    def test_linear_unary(self):
-        class M(torch.nn.Module):
-            def __init__(
-                self,
-                unary_fn,
-                in_features,
-                out_features,
-                bias,
-                **kwargs,
-            ):
-                super().__init__()
-                self.linear = torch.nn.Linear(
-                    in_features,
-                    out_features,
-                    bias,
-                    **kwargs,
-                )
-                self.unary_fn = unary_fn
-
-            def forward(self, x):
-                x = self.linear(x)
-                return self.unary_fn(x)
-
-        options = itertools.product(unary_list, [[2, 3, 10], [2, 10]], [True, False])
-        dtype = torch.bfloat16
-        for eltwise_fn, input_shape, bias in options:
-            mod = M(eltwise_fn, input_shape[-1], 30, bias=bias).eval()
-            # only fuse for linear when the dtype is bf16
-            mod = mod.to(dtype)
-            v = torch.randn(input_shape).to(dtype)
-            with torch.no_grad():
-                self.common(
-                    mod,
-                    (v,),
-                )
-
->>>>>>> 8fee4669
     def test_linear_binary(self):
         class M(torch.nn.Module):
             def __init__(self, eltwise_fn, in_channels, out_channels, bias, **kwargs):
@@ -2162,77 +2040,6 @@
                 (v,),
             )
 
-<<<<<<< HEAD
-=======
-    @slowTest
-    def test_conv_transpose2d_unary(self):
-        if self.device == "cuda":
-            raise unittest.SkipTest("only support cpu conv_transpose2d unary test")
-
-        class M(torch.nn.Module):
-            def __init__(
-                self,
-                unary_fn,
-                in_channels,
-                out_channels,
-                **kwargs,
-            ):
-                super().__init__()
-                self.conv_transpose2d = torch.nn.ConvTranspose2d(
-                    in_channels,
-                    out_channels,
-                    **kwargs,
-                )
-                self.unary_fn = unary_fn
-
-            def forward(self, x):
-                x = self.conv_transpose2d(x)
-                return self.unary_fn(x)
-
-        test_memory_format = [torch.contiguous_format, torch.channels_last]
-        options = itertools.product(
-            unary_list,
-            [True, False],
-            [1, 3],
-            [1, 2],
-            [1, 4],
-            [0, 1],
-            test_memory_format,
-        )
-
-        for (
-            unary_fn,
-            bias,
-            kernel_size,
-            dilation,
-            groups,
-            padding,
-            memory_format,
-        ) in options:
-            oC = 32 * groups
-            iC = 3 * groups
-            x_shape = (1, iC, 28, 28)
-            mod = M(
-                unary_fn,
-                iC,
-                oC,
-                kernel_size=kernel_size,
-                padding=padding,
-                dilation=dilation,
-                groups=groups,
-                bias=bias,
-            ).eval()
-
-            v = torch.randn(x_shape, dtype=torch.float32).to(
-                memory_format=memory_format
-            )
-            with torch.no_grad():
-                self.common(
-                    mod,
-                    (v,),
-                )
-
->>>>>>> 8fee4669
     def test_view_detach(self):
         def fn(a):
             return a[0].detach()
