# Owner(s): ["oncall: quantization"]
import copy
import operator
from typing import Any, List, Optional, Tuple

import torch
import torch._dynamo as torchdynamo
import torch.nn as nn
from torch.ao.ns.fx.utils import compute_sqnr
from torch.ao.quantization import (
    FusedMovingAvgObsFakeQuantize,
    MovingAverageMinMaxObserver,
    MovingAveragePerChannelMinMaxObserver,
    observer,
    QConfigMapping,
)
from torch.ao.quantization._pt2e.quantizer import (
    OperatorConfig,
    QNNPackQuantizer,
    QuantizationAnnotation,
    QuantizationSpec,
    Quantizer,
    SharedQuantizationSpec,
<<<<<<< HEAD
    X86InductorQuantizer,
=======
    DerivedQuantizationSpec,
>>>>>>> 040d2cc9
)
from torch.ao.quantization._quantize_pt2e import (
    _convert_to_reference_decomposed_fx,
    convert_pt2e,
    prepare_pt2e_quantizer,
    prepare_qat_pt2e_quantizer,
)
from torch.ao.quantization.backend_config import get_qnnpack_backend_config

from torch.ao.quantization.qconfig import (
    default_per_channel_symmetric_qnnpack_qat_qconfig,
    default_per_channel_symmetric_qnnpack_qconfig,
    default_symmetric_qnnpack_qat_qconfig,
)
from torch.ao.quantization.quantize_fx import (
    convert_to_reference_fx,
    prepare_fx,
    prepare_qat_fx,
)
from torch.ao.quantization import ObserverOrFakeQuantize
from torch.testing._internal.common_quantization import (
    NodeSpec as ns,
    QuantizationTestCase,
    skip_if_no_torchvision,
    skipIfNoQNNPACK,
    skipIfNoX86,
    skipIfNoDynamoSupport,
)
from torch.fx import Node
from torch import Tensor
from torch.testing._internal.common_quantized import override_quantized_engine


@skipIfNoQNNPACK
class TestQuantizePT2E(QuantizationTestCase):
    def test_simple_quantizer(self):
        class M(torch.nn.Module):
            def __init__(self):
                super().__init__()
                self.conv = torch.nn.Conv2d(3, 3, 3)

            def forward(self, x):
                return self.conv(x)

        class BackendAQuantizer(Quantizer):
            def annotate(self, model: torch.fx.GraphModule) -> torch.fx.GraphModule:
                for node in model.graph.nodes:
                    if (
                        node.op == "call_function"
                        and node.target == torch.ops.aten.convolution.default
                    ):
                        input_act = node.args[0]
                        assert isinstance(input_act, Node)
                        weight = node.args[1]
                        assert isinstance(weight, Node)
                        bias = node.args[2]
                        assert isinstance(bias, Node)
                        act_qspec = QuantizationSpec(
                            dtype=torch.uint8,
                            quant_min=0,
                            quant_max=255,
                            qscheme=torch.per_tensor_affine,
                            is_dynamic=False,
                            observer_or_fake_quant_ctr=observer.default_observer,
                        )
                        weight_qspec = QuantizationSpec(
                            dtype=torch.int8,
                            quant_min=-128,
                            quant_max=127,
                            qscheme=torch.per_tensor_affine,
                            is_dynamic=False,
                            observer_or_fake_quant_ctr=observer.default_weight_observer,
                        )
                        bias_qspec = QuantizationSpec(
                            dtype=torch.float32,
                            is_dynamic=False,
                            observer_or_fake_quant_ctr=observer.PlaceholderObserver,
                        )
                        node.meta["quantization_annotation"] = QuantizationAnnotation(
                            input_qspec_map={
                                input_act: act_qspec,
                                weight: weight_qspec,
                                bias: bias_qspec,
                            },
                            output_qspec=act_qspec,
                            _annotated=True,
                        )

            def validate(self, model: torch.fx.GraphModule) -> None:
                pass

            @classmethod
            def get_supported_operators(cls) -> List[OperatorConfig]:
                pass

        m = M().eval()
        example_inputs = (torch.randn(1, 3, 5, 5),)

        # program capture
        m, guards = torchdynamo.export(
            m,
            *copy.deepcopy(example_inputs),
            aten_graph=True,
        )
        m = prepare_pt2e_quantizer(m, BackendAQuantizer())
        m(*example_inputs)
        m = convert_pt2e(m)
        node_occurrence = {
            # two for input of the first conv, one for output for the first conv
            ns.call_function(torch.ops.quantized_decomposed.quantize_per_tensor): 3,
            ns.call_function(torch.ops.quantized_decomposed.dequantize_per_tensor): 3,
        }
        node_list = [
            ns.call_function(torch.ops.quantized_decomposed.dequantize_per_tensor),
            ns.call_function(torch.ops.quantized_decomposed.dequantize_per_tensor),
            ns.call_function(torch.ops.aten.convolution.default),
            ns.call_function(torch.ops.quantized_decomposed.quantize_per_tensor),
        ]
        self.checkGraphModuleNodes(
            m, expected_node_list=node_list, expected_node_occurrence=node_occurrence
        )

    def test_max_pool2d_quantizer(self):
        class M(torch.nn.Module):
            def __init__(self):
                super(M, self).__init__()
                self.conv = torch.nn.Conv2d(2, 2, 1)
                self.pool = torch.nn.MaxPool2d(1, 1)
                self.conv2 = torch.nn.Conv2d(2, 2, 1)

            def forward(self, x):
                x = self.conv(x)
                x2 = self.pool(x)
                return torch.mul(self.conv2(x2), 10)

        class BackendAQuantizer(Quantizer):
            def annotate(self, model: torch.fx.GraphModule) -> torch.fx.GraphModule:
                act_qspec = QuantizationSpec(
                    dtype=torch.uint8,
                    quant_min=0,
                    quant_max=255,
                    qscheme=torch.per_tensor_affine,
                    is_dynamic=False,
                    observer_or_fake_quant_ctr=observer.default_observer,
                )
                weight_qspec = QuantizationSpec(
                    dtype=torch.int8,
                    quant_min=-128,
                    quant_max=127,
                    qscheme=torch.per_tensor_affine,
                    is_dynamic=False,
                    observer_or_fake_quant_ctr=observer.default_weight_observer,
                )
                bias_qspec = QuantizationSpec(
                    dtype=torch.float32,
                    is_dynamic=False,
                    observer_or_fake_quant_ctr=observer.PlaceholderObserver,
                )
                for node in model.graph.nodes:
                    if (
                        node.op == "call_function"
                        and node.target == torch.ops.aten.convolution.default
                    ):
                        input_act = node.args[0]
                        assert isinstance(input_act, Node)
                        weight = node.args[1]
                        assert isinstance(weight, Node)
                        bias = node.args[2]
                        assert isinstance(bias, Node)
                        node.meta["quantization_annotation"] = QuantizationAnnotation(
                            input_qspec_map={
                                input_act: act_qspec,
                                weight: weight_qspec,
                                bias: bias_qspec,
                            },
                            _annotated=True,
                        )
                    if (
                        node.op == "call_function"
                        and node.target == operator.getitem
                        and node.args[1] == 0
                    ):
                        getitem_node = node
                        maxpool_node = getitem_node.args[0]
                        input_act = maxpool_node.args[0]
                        assert isinstance(input_act, Node)
                        maxpool_node.meta[
                            "quantization_annotation"
                        ] = QuantizationAnnotation(
                            input_qspec_map={
                                input_act: act_qspec,
                            },
                            _annotated=True,
                        )
                        getitem_node.meta[
                            "quantization_annotation"
                        ] = QuantizationAnnotation(
                            output_qspec=SharedQuantizationSpec(
                                (input_act, maxpool_node)
                            ),
                            _annotated=True,
                        )

            def validate(self, model: torch.fx.GraphModule) -> None:
                pass

            @classmethod
            def get_supported_operators(cls) -> List[OperatorConfig]:
                pass

        m = M()
        x = torch.rand(1, 2, 14, 14)
        example_inputs = (x,)

        # program capture
        m, guards = torchdynamo.export(
            m,
            *copy.deepcopy(example_inputs),
            aten_graph=True,
        )
        m = prepare_pt2e_quantizer(m, BackendAQuantizer())
        m(*example_inputs)
        m = convert_pt2e(m)
        node_occurrence = {
            # two for input of conv
            # one for input for maxpool
            # two for output of maxpool and input of conv2
            ns.call_function(torch.ops.quantized_decomposed.quantize_per_tensor): 5,
            ns.call_function(torch.ops.quantized_decomposed.dequantize_per_tensor): 5,
        }
        node_list = [
            ns.call_function(torch.ops.quantized_decomposed.dequantize_per_tensor),
            ns.call_function(torch.ops.quantized_decomposed.dequantize_per_tensor),
            ns.call_function(torch.ops.aten.convolution.default),
            ns.call_function(torch.ops.quantized_decomposed.quantize_per_tensor),
            ns.call_function(torch.ops.quantized_decomposed.dequantize_per_tensor),
            ns.call_function(torch.ops.aten.max_pool2d_with_indices.default),
            ns.call_function(torch.ops.quantized_decomposed.quantize_per_tensor),
            ns.call_function(torch.ops.quantized_decomposed.dequantize_per_tensor),
            ns.call_function(torch.ops.aten.convolution.default),
        ]
        self.checkGraphModuleNodes(
            m, expected_node_list=node_list, expected_node_occurrence=node_occurrence
        )

    def test_derived_qspec(self):
        class M(torch.nn.Module):
            def __init__(self):
                super().__init__()
                self.conv = torch.nn.Conv2d(3, 3, 3)

            def forward(self, x):
                return self.conv(x)

        class BackendAQuantizer(Quantizer):
            def annotate(self, model: torch.fx.GraphModule) -> torch.fx.GraphModule:
                for node in model.graph.nodes:
                    if (
                        node.op == "call_function"
                        and node.target == torch.ops.aten.convolution.default
                    ):
                        input_act = node.args[0]
                        assert isinstance(input_act, Node)
                        weight = node.args[1]
                        assert isinstance(weight, Node)
                        bias = node.args[2]
                        assert isinstance(bias, Node)
                        act_qspec = QuantizationSpec(
                            dtype=torch.uint8,
                            quant_min=0,
                            quant_max=255,
                            qscheme=torch.per_tensor_affine,
                            is_dynamic=False,
                            observer_or_fake_quant_ctr=observer.default_observer,
                        )
                        weight_qspec = QuantizationSpec(
                            dtype=torch.int8,
                            quant_min=-128,
                            quant_max=127,
                            qscheme=torch.per_tensor_affine,
                            is_dynamic=False,
                            observer_or_fake_quant_ctr=observer.default_weight_observer,
                        )

                        def derive_qparams_fn(obs_or_fqs: List[ObserverOrFakeQuantize]) -> Tuple[Tensor, Tensor]:
                            assert len(obs_or_fqs) == 2, \
                                "Expecting two obs/fqs, one for activation and one for weight, got: {}".format(len(obs_or_fq))
                            act_obs_or_fq = obs_or_fqs[0]
                            weight_obs_or_fq = obs_or_fqs[1]
                            act_scale, act_zp = act_obs_or_fq.calculate_qparams()
                            weight_scale, weight_zp = weight_obs_or_fq.calculate_qparams()
                            return torch.tensor([act_scale * weight_scale]).to(torch.float32), torch.tensor([0]).to(torch.int32)

                        bias_qspec = DerivedQuantizationSpec(
                            derived_from=[(input_act, node), (weight, node)],
                            derive_qparams_fn=derive_qparams_fn,
                            dtype=torch.int32,
                            quant_min=-2**31,
                            quant_max=2**31 - 1,
                            qscheme=torch.per_tensor_symmetric,
                        )
                        node.meta["quantization_annotation"] = QuantizationAnnotation(
                            input_qspec_map={
                                input_act: act_qspec,
                                weight: weight_qspec,
                                bias: bias_qspec,
                            },
                            output_qspec=act_qspec,
                            _annotated=True,
                        )

            def validate(self, model: torch.fx.GraphModule) -> None:
                pass

            @classmethod
            def get_supported_operators(cls) -> List[OperatorConfig]:
                pass

        m = M().eval()
        example_inputs = (torch.randn(1, 3, 5, 5),)

        # program capture
        m, guards = torchdynamo.export(
            m,
            *copy.deepcopy(example_inputs),
            aten_graph=True,
        )
        m = prepare_pt2e_quantizer(m, BackendAQuantizer())
        m(*example_inputs)
        m = convert_pt2e(m)
        node_occurrence = {
            # input, weight, bias, output for the conv
            ns.call_function(torch.ops.quantized_decomposed.quantize_per_tensor): 4,
            ns.call_function(torch.ops.quantized_decomposed.dequantize_per_tensor): 4,
        }
        node_list = [
            ns.call_function(torch.ops.quantized_decomposed.dequantize_per_tensor),
            ns.call_function(torch.ops.quantized_decomposed.dequantize_per_tensor),
            ns.call_function(torch.ops.quantized_decomposed.dequantize_per_tensor),
            ns.call_function(torch.ops.aten.convolution.default),
            ns.call_function(torch.ops.quantized_decomposed.quantize_per_tensor),
        ]
        self.checkGraphModuleNodes(
            m, expected_node_list=node_list, expected_node_occurrence=node_occurrence
        )

    def test_qnnpack_quantizer_conv(self):
        class M(torch.nn.Module):
            def __init__(self):
                super().__init__()
                self.conv = torch.nn.Conv2d(3, 3, 3)

            def forward(self, x):
                return self.conv(x)

        import torch.ao.quantization._pt2e.quantizer.qnnpack_quantizer as qq

        quantizer = QNNPackQuantizer()
        operator_config = qq.get_symmetric_quantization_config(is_per_channel=True)
        quantizer.set_global(operator_config)
        m = M().eval()
        example_inputs = (torch.randn(1, 3, 5, 5),)

        # program capture
        m, guards = torchdynamo.export(
            m,
            *copy.deepcopy(example_inputs),
            aten_graph=True,
        )

        m = prepare_pt2e_quantizer(m, quantizer)
        m(*example_inputs)
        m = convert_pt2e(m)
        node_occurrence = {
            # input and output are using quantize_per_tensor and weight is using quantize_per_channel
            ns.call_function(torch.ops.quantized_decomposed.quantize_per_tensor): 2,
            ns.call_function(torch.ops.quantized_decomposed.dequantize_per_tensor): 2,
            ns.call_function(torch.ops.quantized_decomposed.quantize_per_channel): 1,
            ns.call_function(torch.ops.quantized_decomposed.dequantize_per_channel): 1,
        }
        node_list = [
            ns.call_function(torch.ops.quantized_decomposed.dequantize_per_tensor),
            ns.call_function(torch.ops.quantized_decomposed.dequantize_per_channel),
            ns.call_function(torch.ops.aten.convolution.default),
            ns.call_function(torch.ops.quantized_decomposed.quantize_per_tensor),
        ]
        self.checkGraphModuleNodes(
            m, expected_node_list=node_list, expected_node_occurrence=node_occurrence
        )

    def test_qnnpack_quantizer_linear(self):
        class M(torch.nn.Module):
            def __init__(self):
                super().__init__()
                self.linear1 = torch.nn.Linear(8, 16, bias=False)
                self.linear2 = torch.nn.Linear(16, 8)

            def forward(self, x):
                return self.linear2(self.linear1(x))

        import torch.ao.quantization._pt2e.quantizer.qnnpack_quantizer as qq

        quantizer = QNNPackQuantizer()
        operator_config = qq.get_symmetric_quantization_config(is_per_channel=True)
        quantizer.set_global(operator_config)
        m_eager = M().eval()

        # Test with 2d inputs
        example_inputs_2d = (torch.randn(9, 8),)
        example_inputs_3d = (torch.randn(9, 10, 8),)
        example_inputs_4d = (torch.randn(9, 10, 11, 8),)
        for example_inputs in [example_inputs_2d, example_inputs_3d, example_inputs_4d]:
            # program capture
            m = m_eager
            m, guards = torchdynamo.export(
                m,
                *copy.deepcopy(example_inputs),
                aten_graph=True,
                tracing_mode="real",
            )

            m = prepare_pt2e_quantizer(m, quantizer)
            # Calibrate
            m(*example_inputs)
            m = convert_pt2e(m)
            pt2_quant_output = m(*example_inputs)
            node_occurrence = {
                # input and output are using quantize_per_tensor and weight is using quantize_per_channel
                ns.call_function(torch.ops.quantized_decomposed.quantize_per_tensor): 3,
                ns.call_function(
                    torch.ops.quantized_decomposed.dequantize_per_tensor
                ): 3,
                ns.call_function(
                    torch.ops.quantized_decomposed.quantize_per_channel
                ): 2,
                ns.call_function(
                    torch.ops.quantized_decomposed.dequantize_per_channel
                ): 2,
            }
            self.checkGraphModuleNodes(m, expected_node_occurrence=node_occurrence)
            qconfig = default_per_channel_symmetric_qnnpack_qconfig
            qconfig_mapping = QConfigMapping().set_global(qconfig)
            backend_config = get_qnnpack_backend_config()
            m_copy = copy.deepcopy(m_eager)
            m_fx = prepare_fx(
                m_copy, qconfig_mapping, example_inputs, backend_config=backend_config
            )
            m_fx(*example_inputs)
            m_fx = _convert_to_reference_decomposed_fx(
                m_fx, backend_config=backend_config
            )
            m_fx, _ = torchdynamo.export(
                m_fx,
                *copy.deepcopy(example_inputs),
                aten_graph=True,
                tracing_mode="real",
            )
            fx_quant_output = m_fx(*example_inputs)
            self.assertTrue(torch.allclose(fx_quant_output, pt2_quant_output))

    def test_qnnpack_quantizer_conv_linear_no_permute(self):
        class M(torch.nn.Module):
            def __init__(self):
                super().__init__()
                self.conv = torch.nn.Conv2d(3, 16, 3)
                self.linear1 = torch.nn.Linear(64, 8, bias=False)
                self.linear2 = torch.nn.Linear(8, 8)

            def forward(self, x):
                conv_out = self.conv(x)
                reshape_out = torch.reshape(conv_out, (2, 64))
                return self.linear2(self.linear1(reshape_out))

        import torch.ao.quantization._pt2e.quantizer.qnnpack_quantizer as qq

        quantizer = QNNPackQuantizer()
        operator_config = qq.get_symmetric_quantization_config(is_per_channel=True)
        quantizer.set_global(operator_config)
        m_eager = M().eval()

        # Test with 2d inputs
        example_inputs = (torch.randn(2, 3, 4, 4),)
        # program capture
        m = m_eager
        m, guards = torchdynamo.export(
            m,
            *copy.deepcopy(example_inputs),
            aten_graph=True,
            tracing_mode="real",
        )

        m = prepare_pt2e_quantizer(m, quantizer)
        # Calibrate
        m(*example_inputs)
        m = convert_pt2e(m)
        pt2_quant_output = m(*example_inputs)
        node_occurrence = {
            # input and output are using quantize_per_tensor and weight is using quantize_per_channel
            ns.call_function(torch.ops.quantized_decomposed.quantize_per_tensor): 5,
            ns.call_function(torch.ops.quantized_decomposed.dequantize_per_tensor): 5,
            ns.call_function(torch.ops.quantized_decomposed.quantize_per_channel): 3,
            ns.call_function(torch.ops.quantized_decomposed.dequantize_per_channel): 3,
        }
        self.checkGraphModuleNodes(m, expected_node_occurrence=node_occurrence)
        qconfig = default_per_channel_symmetric_qnnpack_qconfig
        qconfig_mapping = QConfigMapping().set_global(qconfig)
        backend_config = get_qnnpack_backend_config()
        m_copy = copy.deepcopy(m_eager)
        m_fx = prepare_fx(
            m_copy, qconfig_mapping, example_inputs, backend_config=backend_config
        )
        m_fx(*example_inputs)
        m_fx = _convert_to_reference_decomposed_fx(m_fx, backend_config=backend_config)
        fx_quant_output = m_fx(*example_inputs)
        self.assertTrue(torch.allclose(fx_quant_output, pt2_quant_output))

    def test_qnnpack_quantizer_conv_linear(self):
        """
        This test fails because linear decompositon changes due to the presence of
        permute node. In the below linear 1 is decomposed as
        %t_default : [#users=1] = call_function[target=torch.ops.aten.t.default](args = (%_param_constant2,), kwargs = {})
        %clone_default : [#users=1] = call_function[target=torch.ops.aten.clone.default](args = (%permute_default,), kwargs = {memory_format: torch.contiguous_format})  # noqa: B950
        %_unsafe_view_default : [#users=1] = call_function[target=torch.ops.aten._unsafe_view.default](args = (%clone_default, [8, 16]), kwargs = {})  # noqa: B950
        %mm_default : [#users=1] = call_function[target=torch.ops.aten.mm.default](args = (%_unsafe_view_default, %t_default), kwargs = {})  # noqa: B950
        %view_default : [#users=1] = call_function[target=torch.ops.aten.view.default](args = (%mm_default, [2, 2, 2, 8]), kwargs = {})  # noqa: B950

        Note the presence of cline and unsafe_view. This is due to permute
        """

        class M(torch.nn.Module):
            def __init__(self):
                super().__init__()
                self.conv = torch.nn.Conv2d(3, 16, 3)
                self.linear1 = torch.nn.Linear(16, 8, bias=False)
                self.linear2 = torch.nn.Linear(8, 8)

            def forward(self, x):
                conv_out = self.conv(x)
                permute_out = torch.permute(conv_out, (0, 2, 3, 1))
                return self.linear2(self.linear1(permute_out))

        import torch.ao.quantization._pt2e.quantizer.qnnpack_quantizer as qq

        quantizer = QNNPackQuantizer()
        operator_config = qq.get_symmetric_quantization_config(is_per_channel=True)
        quantizer.set_global(operator_config)
        m_eager = M().eval()

        # Test with 2d inputs
        example_inputs = (torch.randn(2, 3, 4, 4),)
        # program capture
        m = m_eager
        m, guards = torchdynamo.export(
            m,
            *copy.deepcopy(example_inputs),
            aten_graph=True,
            tracing_mode="real",
        )

        m = prepare_pt2e_quantizer(m, quantizer)
        # Calibrate
        m(*example_inputs)
        m = convert_pt2e(m)
        pt2_quant_output = m(*example_inputs)
        # TODO: due to permute op we get extra quant/dequant nodes.
        # Validate if this is valid
        node_occurrence = {
            # input and output are using quantize_per_tensor and weight is using quantize_per_channel
            ns.call_function(torch.ops.quantized_decomposed.quantize_per_tensor): 5,
            ns.call_function(torch.ops.quantized_decomposed.dequantize_per_tensor): 5,
            ns.call_function(torch.ops.quantized_decomposed.quantize_per_channel): 3,
            ns.call_function(torch.ops.quantized_decomposed.dequantize_per_channel): 3,
        }
        self.checkGraphModuleNodes(m, expected_node_occurrence=node_occurrence)
        qconfig = default_per_channel_symmetric_qnnpack_qconfig
        qconfig_mapping = QConfigMapping().set_global(qconfig)
        backend_config = get_qnnpack_backend_config()
        m_copy = copy.deepcopy(m_eager)
        m_fx = prepare_fx(
            m_copy, qconfig_mapping, example_inputs, backend_config=backend_config
        )
        m_fx(*example_inputs)
        m_fx = _convert_to_reference_decomposed_fx(m_fx, backend_config=backend_config)
        node_occurrence = {
            # input and output are using quantize_per_tensor and weight is using quantize_per_channel
            ns.call_function(torch.ops.quantized_decomposed.quantize_per_tensor): 5,
            ns.call_function(torch.ops.quantized_decomposed.dequantize_per_tensor): 5,
        }
        self.checkGraphModuleNodes(m_fx, expected_node_occurrence=node_occurrence)
        fx_quant_output = m_fx(*example_inputs)
        self.assertTrue(torch.allclose(fx_quant_output, pt2_quant_output))

    def test_qnnpack_quantizer_obs_sharing_ops(self):
        class M(torch.nn.Module):
            def __init__(self):
                super().__init__()
                self.conv = torch.nn.Conv2d(3, 3, 3)
                self.hardtanh = torch.nn.Hardtanh()
                self.adaptive_avg_pool2d = torch.nn.AdaptiveAvgPool2d((1, 1))

            def forward(self, x):
                x = self.conv(x)
                x = self.adaptive_avg_pool2d(x)
                x = self.hardtanh(x)
                x = torch.mean(x)
                return x

        import torch.ao.quantization._pt2e.quantizer.qnnpack_quantizer as qq

        quantizer = QNNPackQuantizer()
        operator_config = qq.get_symmetric_quantization_config(is_per_channel=True)
        quantizer.set_global(operator_config)
        m = M().eval()
        example_inputs = (torch.randn(1, 3, 5, 5),)

        # program capture
        m, guards = torchdynamo.export(
            m,
            *copy.deepcopy(example_inputs),
            aten_graph=True,
        )

        m = prepare_pt2e_quantizer(m, quantizer)
        m(*example_inputs)
        m = convert_pt2e(m)
        node_occurrence = {
            # input and output are using quantize_per_tensor and weight is using quantize_per_channel
            ns.call_function(torch.ops.quantized_decomposed.quantize_per_tensor): 5,
            ns.call_function(torch.ops.quantized_decomposed.dequantize_per_tensor): 5,
            ns.call_function(torch.ops.quantized_decomposed.quantize_per_channel): 1,
            ns.call_function(torch.ops.quantized_decomposed.dequantize_per_channel): 1,
        }
        node_list = [
            ns.call_function(torch.ops.quantized_decomposed.dequantize_per_tensor),
            ns.call_function(torch.ops.quantized_decomposed.dequantize_per_channel),
            ns.call_function(torch.ops.aten.convolution.default),
            ns.call_function(torch.ops.quantized_decomposed.quantize_per_tensor),
            ns.call_function(torch.ops.quantized_decomposed.dequantize_per_tensor),
            ns.call_function(torch.ops.aten.mean.dim),
            ns.call_function(torch.ops.quantized_decomposed.quantize_per_tensor),
            ns.call_function(torch.ops.quantized_decomposed.dequantize_per_tensor),
            ns.call_function(torch.ops.aten.hardtanh.default),
            ns.call_function(torch.ops.quantized_decomposed.quantize_per_tensor),
            ns.call_function(torch.ops.quantized_decomposed.dequantize_per_tensor),
            ns.call_function(torch.ops.aten.mean.default),
            ns.call_function(torch.ops.quantized_decomposed.quantize_per_tensor),
            ns.call_function(torch.ops.quantized_decomposed.dequantize_per_tensor),
        ]
        self.checkGraphModuleNodes(
            m, expected_node_list=node_list, expected_node_occurrence=node_occurrence
        )

    def test_propagate_annotation(self):
        class M(torch.nn.Module):
            def __init__(self):
                super().__init__()
                self.conv = torch.nn.Conv2d(3, 3, 3)
                self.linear = torch.nn.Linear(3, 3)

            def forward(self, x):
                x = self.conv(x)
                x = x.view(-1, 3)
                x = torch.nn.functional.hardtanh(x, -0.5, 0.5)
                x = self.linear(x)
                return x

        import torch.ao.quantization._pt2e.quantizer.qnnpack_quantizer as qq
        quantizer = QNNPackQuantizer()
        operator_config = qq.get_symmetric_quantization_config(is_per_channel=True)
        quantizer.set_global(operator_config)
        m = M().eval()
        example_inputs = (torch.randn(1, 3, 5, 5),)

        # program capture
        m, guards = torchdynamo.export(
            m,
            *copy.deepcopy(example_inputs),
            aten_graph=True,
        )

        m = prepare_pt2e_quantizer(m, quantizer)
        m(*example_inputs)
        self.assertEqual(id(m.activation_post_process_2), id(m.activation_post_process_3))
        self.assertEqual(id(m.activation_post_process_3), id(m.activation_post_process_4))
        m = convert_pt2e(m)
        node_occurrence = {
            # input and output are using quantize_per_tensor and weight is using quantize_per_channel
            ns.call_function(torch.ops.quantized_decomposed.quantize_per_tensor): 5,
            ns.call_function(torch.ops.quantized_decomposed.dequantize_per_tensor): 5,
            ns.call_function(torch.ops.quantized_decomposed.quantize_per_channel): 2,
            ns.call_function(torch.ops.quantized_decomposed.dequantize_per_channel): 2,
        }
        self.checkGraphModuleNodes(
            m, expected_node_occurrence=node_occurrence
        )

    def test_prepare_qat_conv_bn_fusion(self):
        class M(torch.nn.Module):
            def __init__(self):
                super().__init__()
                self.conv = torch.nn.Conv2d(3, 3, 3)
                self.bn = torch.nn.BatchNorm2d(3)

            def forward(self, x):
                x = self.conv(x)
                x = self.bn(x)
                return x

        example_inputs = (torch.randn(1, 3, 5, 5),)
        self._verify_symmetric_qnnpack_qat_graph(
            M(), example_inputs, is_per_channel=False, has_relu=False
        )
        self._verify_symmetric_qnnpack_qat_graph(
            M(), example_inputs, is_per_channel=True, has_relu=False
        )

    def test_prepare_qat_conv_bn_fusion_constant_args(self):
        class M(torch.nn.Module):
            def __init__(self):
                super().__init__()
                self.conv = torch.nn.Conv2d(3, 3, 3, stride=(2, 2), padding=(4, 4))
                self.bn = torch.nn.BatchNorm2d(3)

            def forward(self, x):
                x = self.conv(x)
                x = self.bn(x)
                return x

        example_inputs = (torch.randn(1, 3, 5, 5),)
        # stride, padding, dilation, transposed, output_padding, groups
        conv_args = ((2, 2), (4, 4), (1, 1), False, (0, 0), 1)
        self._verify_symmetric_qnnpack_qat_graph(
            M(),
            example_inputs,
            is_per_channel=False,
            has_relu=False,
            expected_conv_constant_args=conv_args,
        )
        self._verify_symmetric_qnnpack_qat_graph(
            M(),
            example_inputs,
            is_per_channel=True,
            has_relu=False,
            expected_conv_constant_args=conv_args,
        )
        self._verify_symmetric_qnnpack_qat_numerics(
            M(), example_inputs, is_per_channel=False
        )
        self._verify_symmetric_qnnpack_qat_numerics(
            M(), example_inputs, is_per_channel=True
        )

    def test_prepare_qat_conv_bn_fusion_no_conv_bias(self):
        class M1(torch.nn.Module):
            """
            Single conv + BN with no conv bias.
            """

            def __init__(self):
                super().__init__()
                self.conv1 = torch.nn.Conv2d(3, 3, 3, bias=False)
                self.bn1 = torch.nn.BatchNorm2d(3)

            def forward(self, x):
                x = self.conv1(x)
                x = self.bn1(x)
                return x

        class M2(torch.nn.Module):
            """
            Mixed conv + BN with and without conv bias.
            """

            def __init__(self):
                super().__init__()
                self.conv1 = torch.nn.Conv2d(3, 3, 3, bias=False)
                self.bn1 = torch.nn.BatchNorm2d(3)
                self.conv2 = torch.nn.Conv2d(3, 3, 3, bias=True)
                self.bn2 = torch.nn.BatchNorm2d(3)

            def forward(self, x):
                x = self.conv1(x)
                x = self.bn1(x)
                x = self.conv2(x)
                x = self.bn2(x)
                return x

        example_inputs = (torch.randn(3, 3, 5, 5),)
        self._verify_symmetric_qnnpack_qat_graph(
            M1(), example_inputs, is_per_channel=False, has_relu=False, has_bias=False
        )
        self._verify_symmetric_qnnpack_qat_graph(
            M1(), example_inputs, is_per_channel=True, has_relu=False, has_bias=False
        )
        self._verify_symmetric_qnnpack_qat_numerics(
            M1(), example_inputs, is_per_channel=False
        )
        self._verify_symmetric_qnnpack_qat_numerics(
            M1(), example_inputs, is_per_channel=True
        )
        self._verify_symmetric_qnnpack_qat_numerics(
            M2(), example_inputs, is_per_channel=False
        )
        self._verify_symmetric_qnnpack_qat_numerics(
            M2(), example_inputs, is_per_channel=True
        )

    def test_prepare_qat_conv_bn_relu_fusion(self):
        class M(torch.nn.Module):
            def __init__(self):
                super().__init__()
                self.conv = torch.nn.Conv2d(3, 3, 3)
                self.bn = torch.nn.BatchNorm2d(3)
                self.relu = torch.nn.ReLU()

            def forward(self, x):
                x = self.conv(x)
                x = self.bn(x)
                x = self.relu(x)
                return x

        example_inputs = (torch.randn(1, 3, 5, 5),)
        self._verify_symmetric_qnnpack_qat_graph(
            M(), example_inputs, is_per_channel=False, has_relu=True
        )
        self._verify_symmetric_qnnpack_qat_graph(
            M(), example_inputs, is_per_channel=True, has_relu=True
        )

    def test_prepare_qat_conv_bn_fusion_getitem_placeholder(self):
        """
        Test this special case seen in resnet18:

          maxpool -> maxpool_getitem -> conv -> bn -> conv_bn_getitem

        We want the metadata to be copied from the `conv_bn_getitem` node, not `maxpool_getitem`.
        """

        class M(torch.nn.Module):
            def __init__(self):
                super().__init__()
                self.maxpool = torch.nn.MaxPool2d(kernel_size=1)
                self.conv = torch.nn.Conv2d(3, 3, 3)
                self.bn = torch.nn.BatchNorm2d(3)

            def forward(self, x):
                x = self.maxpool(x)
                x = self.conv(x)
                x = self.bn(x)
                return x

        def _get_getitem_nodes(m: torch.fx.GraphModule):
            """
            Return a 2-tuple of (maxpool_getitem_node, conv_bn_getitem_node) from the graph.
            """
            maxpool_getitem_node, conv_bn_getitem_node = None, None
            for node in m.graph.nodes:
                if node.target != operator.getitem:
                    continue
                if (
                    node.args[0].target
                    == torch.ops.aten.max_pool2d_with_indices.default
                ):
                    maxpool_getitem_node = node
                elif (
                    node.args[0].target
                    == torch.ops.aten._native_batch_norm_legit.default
                ):
                    conv_bn_getitem_node = node
                else:
                    raise ValueError("Unexpected getitem node ", node, node.args)
            assert (
                maxpool_getitem_node is not None
            ), "did not find maxpool getitem node, bad test setup"
            assert (
                conv_bn_getitem_node is not None
            ), "did not find conv bn getitem node, bad test setup"
            return (maxpool_getitem_node, conv_bn_getitem_node)

        # Program capture
        example_inputs = (torch.randn(1, 3, 5, 5),)
        m, guards = torchdynamo.export(
            M(),
            *copy.deepcopy(example_inputs),
            aten_graph=True,
        )
        m.graph.eliminate_dead_code()
        m.recompile()
        (_, original_conv_bn_getitem_node) = _get_getitem_nodes(m)

        # Prepare QAT
        import torch.ao.quantization._pt2e.quantizer.qnnpack_quantizer as qq

        quantizer = QNNPackQuantizer()
        quantizer.set_global(
            qq.get_symmetric_quantization_config(is_per_channel=False, is_qat=True)
        )
        m = prepare_qat_pt2e_quantizer(m, quantizer)
        (maxpool_getitem_node, conv_bn_getitem_node) = _get_getitem_nodes(m)

        # Verify that the metadata was copied from `conv_bn_getitem`, not `maxpool_getitem`
        original_conv_bn_getitem_meta = original_conv_bn_getitem_node.meta[
            "quantization_annotation"
        ]
        maxpool_getitem_meta = maxpool_getitem_node.meta["quantization_annotation"]
        conv_bn_getitem_meta = conv_bn_getitem_node.meta["quantization_annotation"]
        self.assertEqual(conv_bn_getitem_meta, original_conv_bn_getitem_meta)
        self.assertNotEqual(conv_bn_getitem_meta, maxpool_getitem_meta)

    def _verify_symmetric_qnnpack_qat_graph(
        self,
        m: torch.fx.GraphModule,
        example_inputs: Tuple[Any, ...],
        is_per_channel: bool,
        has_relu: bool,
        has_bias: bool = True,
        expected_conv_constant_args: Optional[Tuple[Any, ...]] = None,
    ):
        """
        Verify that the graph module matches the fused QAT [conv - bn (- relu)] pattern
        with fake quantizes inserted into the correct places.
        # TODO: also verify that metadata is copied over to the new nodes.
        """
        import torch.ao.quantization._pt2e.quantizer.qnnpack_quantizer as qq

        quantizer = QNNPackQuantizer()
        quantizer.set_global(
            qq.get_symmetric_quantization_config(is_per_channel, is_qat=True)
        )
        m, guards = torchdynamo.export(
            m,
            *copy.deepcopy(example_inputs),
            aten_graph=True,
            tracing_mode="real",
        )
        m = prepare_qat_pt2e_quantizer(m, quantizer)
        m(*example_inputs)

        # Verify: getitem output activation fake quantize
        output_node = list(m.graph.nodes)[-1]
        output_fq_node = output_node.args[0][0]
        self.assertTrue(output_fq_node.target.startswith("activation_post_process_"))
        output_fq_mod = getattr(m, output_fq_node.target)
        self.assertEqual(type(output_fq_mod), FusedMovingAvgObsFakeQuantize)
        self.assertEqual(
            type(output_fq_mod.activation_post_process), MovingAverageMinMaxObserver
        )
        self.assertEqual(output_fq_mod.dtype, torch.qint8)
        self.assertEqual(output_fq_mod.quant_min, -128)
        self.assertEqual(output_fq_mod.quant_max, 127)

        # Verify: getitem(bn, 0) or relu(getitem(bn, 0))
        if has_relu:
            relu_node = output_fq_node.args[0]
            getitem_node = relu_node.args[0]
            self.assertEqual(relu_node.target, torch.ops.aten.relu.default)
        else:
            relu_node = None
            getitem_node = output_fq_node.args[0]
        bn_node = getitem_node.args[0]
        self.assertEqual(getitem_node.target, operator.getitem)
        self.assertEqual(
            bn_node.target, torch.ops.aten._native_batch_norm_legit.default
        )

        # Verify: conv / scale_factor.reshape [+ bias.reshape]
        if has_bias:
            add_bias_node = bn_node.args[0]
            (div_scale_factor_node, bias_reshape_node) = add_bias_node.args
            self.assertEqual(add_bias_node.target, torch.ops.aten.add.Tensor)
            self.assertEqual(bias_reshape_node.target, torch.ops.aten.view.default)
        else:
            div_scale_factor_node = bn_node.args[0]
        (conv_node, scale_factor_reshape_node) = div_scale_factor_node.args
        self.assertEqual(div_scale_factor_node.target, torch.ops.aten.div.Tensor)
        self.assertEqual(conv_node.target, torch.ops.aten.convolution.default)
        self.assertEqual(scale_factor_reshape_node.target, torch.ops.aten.view.default)

        # Verify: conv constant args
        if expected_conv_constant_args is not None:
            assert (
                len(expected_conv_constant_args) == 6
            ), "wrong num conv args, bad test setup"
            for i in range(6):
                self.assertEqual(conv_node.args[i + 3], expected_conv_constant_args[i])

        # Verify: conv input activation fake quantize
        conv_input_fq_node = conv_node.args[0]
        conv_input_node = conv_input_fq_node.args[0]
        self.assertTrue(
            conv_input_fq_node.target.startswith("activation_post_process_")
        )
        conv_input_fq_mod = getattr(m, conv_input_fq_node.target)
        self.assertEqual(type(conv_input_fq_mod), FusedMovingAvgObsFakeQuantize)
        self.assertEqual(
            type(conv_input_fq_mod.activation_post_process), MovingAverageMinMaxObserver
        )
        self.assertEqual(conv_input_fq_mod.dtype, torch.qint8)
        self.assertEqual(conv_input_fq_mod.quant_min, -128)
        self.assertEqual(conv_input_fq_mod.quant_max, 127)
        self.assertTrue(conv_input_node.op, "placeholder")

        # Verify: conv weight fake quantize
        conv_weight_fq_node = conv_node.args[1]
        self.assertTrue(
            conv_weight_fq_node.target.startswith("activation_post_process_")
        )
        conv_weight_fq_mod = getattr(m, conv_weight_fq_node.target)
        if is_per_channel:
            expected_weight_observer_type = MovingAveragePerChannelMinMaxObserver
        else:
            expected_weight_observer_type = MovingAverageMinMaxObserver
        self.assertEqual(type(conv_weight_fq_mod), FusedMovingAvgObsFakeQuantize)
        self.assertEqual(
            type(conv_weight_fq_mod.activation_post_process),
            expected_weight_observer_type,
        )
        self.assertEqual(conv_weight_fq_mod.dtype, torch.qint8)
        self.assertEqual(conv_weight_fq_mod.quant_min, -127)
        self.assertEqual(conv_weight_fq_mod.quant_max, 127)

        # Verify: conv(fq(input), fq(weight * scale_factor.reshape), zero_bias)
        zero_bias_node = conv_node.args[2]
        mul_weight_scale_factor_node = conv_weight_fq_node.args[0]
        (
            conv_weight_fq_node,
            scale_factor_reshape_node,
        ) = mul_weight_scale_factor_node.args
        if has_bias:
            self.assertEqual(zero_bias_node.target, torch.ops.aten.zeros_like.default)
        else:
            self.assertTrue(zero_bias_node is None)
        self.assertEqual(mul_weight_scale_factor_node.target, torch.ops.aten.mul.Tensor)
        self.assertEqual(scale_factor_reshape_node.target, torch.ops.aten.view.default)

        # Verify: scale_factor = bn_weight / sqrt(bn_running_var + eps)
        scale_factor_node = scale_factor_reshape_node.args[0]
        (bn_weight_node, sqrt_node) = scale_factor_node.args
        bn_running_var_add_node = sqrt_node.args[0]
        (bn_running_var_node, eps) = bn_running_var_add_node.args
        self.assertEqual(scale_factor_node.target, torch.ops.aten.div.Tensor)
        self.assertTrue("param_constant" in bn_weight_node.target)
        self.assertEqual(sqrt_node.target, torch.ops.aten.sqrt.default)
        self.assertEqual(bn_running_var_add_node.target, torch.ops.aten.add.Tensor)
        self.assertTrue("tensor_constant" in bn_running_var_node.target)
        self.assertEqual(eps, 1e-5)

    # TODO: merge these numerics tests with the graph tests above
    def test_prepare_qat_conv_bn_numerics(self):
        class M(torch.nn.Module):
            def __init__(self):
                super().__init__()
                self.conv = torch.nn.Conv2d(3, 3, 3)
                self.bn = torch.nn.BatchNorm2d(3)

            def forward(self, x):
                x = self.conv(x)
                x = self.bn(x)
                return x

        example_inputs = (torch.randn(1, 3, 5, 5),)
        self._verify_symmetric_qnnpack_qat_numerics(
            M(), example_inputs, is_per_channel=False
        )
        self._verify_symmetric_qnnpack_qat_numerics(
            M(), example_inputs, is_per_channel=True
        )

    def test_prepare_qat_conv_bn_relu_numerics(self):
        class M(torch.nn.Module):
            def __init__(self):
                super().__init__()
                self.conv = torch.nn.Conv2d(3, 3, 3)
                self.bn = torch.nn.BatchNorm2d(3)
                self.relu = torch.nn.ReLU()

            def forward(self, x):
                x = self.conv(x)
                x = self.bn(x)
                x = self.relu(x)
                return x

        example_inputs = (torch.randn(1, 3, 5, 5),)
        self._verify_symmetric_qnnpack_qat_numerics(
            M(), example_inputs, is_per_channel=False
        )
        self._verify_symmetric_qnnpack_qat_numerics(
            M(), example_inputs, is_per_channel=True
        )

    def _verify_symmetric_qnnpack_qat_numerics(
        self,
        model: torch.nn.Module,
        example_inputs: Tuple[Any, ...],
        is_per_channel: bool,
        verify_convert: bool = False,
    ):
        """
        Helper method to verify that the QAT numerics for PT2E quantization match those of
        FX graph mode quantization for symmetric qnnpack.
        """
        # PT2 export
        import torch.ao.quantization._pt2e.quantizer.qnnpack_quantizer as qq

        model_pt2e = copy.deepcopy(model)
        quantizer = QNNPackQuantizer()
        quantizer.set_global(
            qq.get_symmetric_quantization_config(
                is_per_channel=is_per_channel, is_qat=True
            )
        )
        model_pt2e, guards = torchdynamo.export(
            model_pt2e,
            *copy.deepcopy(example_inputs),
            aten_graph=True,
        )
        model_pt2e = prepare_qat_pt2e_quantizer(model_pt2e, quantizer)
        after_prepare_result_pt2e = model_pt2e(*example_inputs)

        # FX
        # Note: In order to match the PT2E numerics exactly, we need to feed the
        # example inputs to the model once before calling prepare, since this is
        # what torchdynamo.export does. Otherwise, the BN running mean and variance
        # would diverge in the two flows and this test would fail. For more detail,
        # see https://github.com/pytorch/pytorch/issues/95900.
        model_fx = copy.deepcopy(model)
        model_fx(*example_inputs)
        if is_per_channel:
            default_qconfig = default_per_channel_symmetric_qnnpack_qat_qconfig
        else:
            default_qconfig = default_symmetric_qnnpack_qat_qconfig
        qconfig_mapping = QConfigMapping().set_global(default_qconfig)
        backend_config = get_qnnpack_backend_config()
        model_fx = prepare_qat_fx(
            model_fx, qconfig_mapping, example_inputs, backend_config=backend_config
        )
        after_prepare_result_fx = model_fx(*example_inputs)

        # Verify that numerics match
        self.assertEqual(after_prepare_result_pt2e, after_prepare_result_fx)

        if verify_convert:
            model_pt2e = convert_pt2e(model_pt2e)
            quant_result_pt2e = model_pt2e(*example_inputs)

            model_fx = _convert_to_reference_decomposed_fx(
                model_fx, backend_config=backend_config
            )
            quant_result_fx = model_fx(*example_inputs)
            self.assertEqual(after_prepare_result_pt2e, after_prepare_result_fx)

    def test_convert_qat_conv_bn_numerics(self):
        class M(torch.nn.Module):
            def __init__(self):
                super().__init__()
                self.conv = torch.nn.Conv2d(3, 3, 3)
                self.bn = torch.nn.BatchNorm2d(3)

            def forward(self, x):
                x = self.conv(x)
                x = self.bn(x)
                return x

        example_inputs = (torch.randn(1, 3, 5, 5),)
        self._verify_symmetric_qnnpack_qat_numerics(
            M(), example_inputs, is_per_channel=False
        )
        # TODO: enable in a separate PR
        # self._verify_symmetric_qnnpack_qat_numerics(M(), example_inputs, is_per_channel=True)


class TestQuantizePT2EModels(QuantizationTestCase):
    @skip_if_no_torchvision
    @skipIfNoQNNPACK
    def test_resnet18_with_quantizer_api(self):
        import torchvision

        with override_quantized_engine("qnnpack"):
            example_inputs = (torch.randn(1, 3, 224, 224),)
            m = torchvision.models.resnet18().eval()
            m_copy = copy.deepcopy(m)
            # program capture
            m, guards = torchdynamo.export(
                m,
                *copy.deepcopy(example_inputs),
                aten_graph=True,
            )

            before_fusion_result = m(*example_inputs)
            import torch.ao.quantization._pt2e.quantizer.qnnpack_quantizer as qq

            quantizer = QNNPackQuantizer()
            operator_config = qq.get_symmetric_quantization_config(is_per_channel=True)
            quantizer.set_global(operator_config)
            m = prepare_pt2e_quantizer(m, quantizer)
            # checking that we inserted observers correctly for maxpool operator (input and
            # output share observer instance)
            self.assertEqual(
                id(m.activation_post_process_3), id(m.activation_post_process_2)
            )
            after_prepare_result = m(*example_inputs)
            m = convert_pt2e(m)

            after_quant_result = m(*example_inputs)

            # comparing with existing fx graph mode quantization reference flow
            qconfig = default_per_channel_symmetric_qnnpack_qconfig
            qconfig_mapping = QConfigMapping().set_global(qconfig)
            backend_config = get_qnnpack_backend_config()
            m_fx = prepare_fx(
                m_copy, qconfig_mapping, example_inputs, backend_config=backend_config
            )
            after_prepare_result_fx = m_fx(*example_inputs)
            m_fx = convert_to_reference_fx(m_fx, backend_config=backend_config)

            after_quant_result_fx = m_fx(*example_inputs)

            # the result matches exactly after prepare
            # Note: this currently will always be true since we are inserting observers
            # the check becomes useful when we add qat examples
            # but we can still manully inspect the printed observers to make sure
            # it matches
            self.assertEqual(after_prepare_result, after_prepare_result_fx)
            self.assertEqual(
                compute_sqnr(after_prepare_result, after_prepare_result_fx),
                torch.tensor(float("inf")),
            )
            # there are slight differences after convert due to different implementations
            # of quant/dequant
            self.assertTrue(
                torch.max(after_quant_result - after_quant_result_fx) < 1e-1
            )
            self.assertTrue(
                compute_sqnr(after_quant_result, after_quant_result_fx) > 35
            )


@skipIfNoDynamoSupport
class TestX86InductorQuantizePT2E(QuantizationTestCase):
    @skipIfNoX86
    def test_conv2d_with_quantizer_api(self):
        class Mod(torch.nn.Module):
            def __init__(self, ) -> None:
                super().__init__()
                self.conv = nn.Conv2d(3, 6, (2, 2), stride=(1, 1), padding=(1, 1))

            def forward(self, x):
                return self.conv(x)

        with override_quantized_engine("x86"):
            with torch.no_grad():
                m = Mod().eval()
                m_copy = copy.deepcopy(m)
                example_inputs = (torch.randn(2, 3, 16, 16),)
                # program capture
                m, guards = torchdynamo.export(
                    m,
                    *copy.deepcopy(example_inputs),
                    aten_graph=True,
                )

                before_fusion_result = m(*example_inputs)
                import torch.ao.quantization._pt2e.quantizer.x86_inductor_quantizer as xiq
                quantizer = X86InductorQuantizer()
                operator_config = xiq.get_default_x86_inductor_quantization_config()
                quantizer.set_global(operator_config)
                # Insert Observer
                m = prepare_pt2e_quantizer(m, quantizer)
                after_prepare_result = m(*example_inputs)
                m = convert_pt2e(m)
                node_occurrence = {
                    # one for input and weight of the conv, one for output for the conv
                    ns.call_function(torch.ops.quantized_decomposed.quantize_per_tensor): 2,
                    ns.call_function(torch.ops.quantized_decomposed.dequantize_per_tensor): 2,
                    ns.call_function(torch.ops.quantized_decomposed.quantize_per_channel): 1,
                    ns.call_function(torch.ops.quantized_decomposed.dequantize_per_channel): 1,
                }
                node_list = [
                    ns.call_function(torch.ops.quantized_decomposed.quantize_per_tensor),
                    ns.call_function(torch.ops.quantized_decomposed.dequantize_per_tensor),
                    ns.call_function(torch.ops.aten.convolution.default),
                    ns.call_function(torch.ops.quantized_decomposed.quantize_per_tensor),
                    ns.call_function(torch.ops.quantized_decomposed.dequantize_per_tensor),
                ]
                self.checkGraphModuleNodes(m,
                                           expected_node_occurrence=node_occurrence,
                                           expected_node_list=node_list)<|MERGE_RESOLUTION|>--- conflicted
+++ resolved
@@ -21,11 +21,8 @@
     QuantizationSpec,
     Quantizer,
     SharedQuantizationSpec,
-<<<<<<< HEAD
+    DerivedQuantizationSpec,
     X86InductorQuantizer,
-=======
-    DerivedQuantizationSpec,
->>>>>>> 040d2cc9
 )
 from torch.ao.quantization._quantize_pt2e import (
     _convert_to_reference_decomposed_fx,
