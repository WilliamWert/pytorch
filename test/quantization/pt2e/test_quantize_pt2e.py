# Owner(s): ["oncall: quantization"]
import copy
<<<<<<< HEAD
import itertools
=======
import operator
>>>>>>> 345fa646
from typing import List

import torch
import torch._dynamo as torchdynamo
import torch.nn as nn
from torch.ao.ns.fx.utils import compute_sqnr
from torch.ao.quantization import (
    FusedMovingAvgObsFakeQuantize,
    observer,
    MovingAverageMinMaxObserver,
    MovingAveragePerChannelMinMaxObserver,
    QConfigMapping,
)
from torch.ao.quantization._pt2e.quantizer import (
    OperatorConfig,
    QNNPackQuantizer,
    Quantizer,
    X86InductorQuantizer,
)
from torch.ao.quantization._quantize_pt2e import (
    convert_pt2e,
    prepare_pt2e_quantizer,
    prepare_qat_pt2e_quantizer,
)
from torch.ao.quantization.backend_config import get_qnnpack_backend_config

from torch.ao.quantization.qconfig import default_per_channel_symmetric_qnnpack_qconfig
from torch.ao.quantization.quantize_fx import convert_to_reference_fx, prepare_fx
from torch.testing._internal.common_quantization import (
    NodeSpec as ns,
    QuantizationTestCase,
    skip_if_no_torchvision,
    skipIfNoQNNPACK,
    skipIfNoX86,
    skipIfNoDynamoSupport,
)
from torch.testing._internal.common_quantized import override_quantized_engine
from enum import Enum


@skipIfNoQNNPACK
class TestQuantizePT2E(QuantizationTestCase):
    def test_simple_quantizer(self):
        class M(torch.nn.Module):
            def __init__(self):
                super().__init__()
                self.conv = torch.nn.Conv2d(3, 3, 3)

            def forward(self, x):
                return self.conv(x)

        class BackendAQuantizer(Quantizer):
            def annotate(self, model: torch.fx.GraphModule) -> torch.fx.GraphModule:
                _DEFAULT_TARGET_DTYPE_INFO = {
                    "input_act_obs_or_fq_ctr": observer.PlaceholderObserver.with_args(
                        dtype=torch.float
                    ),
                    "output_act_obs_or_fq_ctr": observer.PlaceholderObserver.with_args(
                        dtype=torch.float
                    ),
                }
                for node in model.graph.nodes:
                    node.meta["target_dtype_info"] = copy.deepcopy(
                        _DEFAULT_TARGET_DTYPE_INFO
                    )
                for node in model.graph.nodes:
                    if (
                        node.op == "call_function"
                        and node.target == torch.ops.aten.convolution.default
                    ):
                        node.meta["target_dtype_info"] = {
                            "input_act_obs_or_fq_ctr": observer.default_observer,
                            "weight_obs_or_fq_ctr": observer.default_weight_observer,
                            "bias_obs_or_fq_ctr": observer.PlaceholderObserver.with_args(
                                dtype=torch.float
                            ),
                            "output_act_obs_or_fq_ctr": observer.default_observer,
                            "weight_index": 1,
                            "bias_index": 2,
                        }

            def validate(self, model: torch.fx.GraphModule) -> None:
                pass

            @classmethod
            def get_supported_operators(cls) -> List[OperatorConfig]:
                pass

        m = M().eval()
        example_inputs = (torch.randn(1, 3, 5, 5),)

        # program capture
        m, guards = torchdynamo.export(
            m,
            *copy.deepcopy(example_inputs),
            aten_graph=True,
            tracing_mode="real",
        )
        m = prepare_pt2e_quantizer(m, BackendAQuantizer())
        m(*example_inputs)
        m = convert_pt2e(m)
        node_occurrence = {
            # two for input of the first conv, one for output for the first conv
            ns.call_function(torch.ops.quantized_decomposed.quantize_per_tensor): 3,
            ns.call_function(torch.ops.quantized_decomposed.dequantize_per_tensor): 3,
        }
        node_list = [
            ns.call_function(torch.ops.quantized_decomposed.dequantize_per_tensor),
            ns.call_function(torch.ops.quantized_decomposed.dequantize_per_tensor),
            ns.call_function(torch.ops.aten.convolution.default),
            ns.call_function(torch.ops.quantized_decomposed.quantize_per_tensor),
        ]
        self.checkGraphModuleNodes(
            m, expected_node_list=node_list, expected_node_occurrence=node_occurrence
        )

    def test_qnnpack_quantizer_conv(self):
        class M(torch.nn.Module):
            def __init__(self):
                super().__init__()
                self.conv = torch.nn.Conv2d(3, 3, 3)

            def forward(self, x):
                return self.conv(x)

        import torch.ao.quantization._pt2e.quantizer.qnnpack_quantizer as qq

        quantizer = QNNPackQuantizer()
        operator_config = qq.get_symmetric_quantization_config(is_per_channel=True)
        quantizer.set_global(operator_config)
        m = M().eval()
        example_inputs = (torch.randn(1, 3, 5, 5),)

        # program capture
        m, guards = torchdynamo.export(
            m,
            *copy.deepcopy(example_inputs),
            aten_graph=True,
            tracing_mode="real",
        )

        m = prepare_pt2e_quantizer(m, quantizer)
        m(*example_inputs)
        m = convert_pt2e(m)
        node_occurrence = {
            # input and output are using quantize_per_tensor and weight is using quantize_per_channel
            ns.call_function(torch.ops.quantized_decomposed.quantize_per_tensor): 2,
            ns.call_function(torch.ops.quantized_decomposed.dequantize_per_tensor): 2,
            ns.call_function(torch.ops.quantized_decomposed.quantize_per_channel): 1,
            ns.call_function(torch.ops.quantized_decomposed.dequantize_per_channel): 1,
        }
        node_list = [
            ns.call_function(torch.ops.quantized_decomposed.dequantize_per_tensor),
            ns.call_function(torch.ops.quantized_decomposed.dequantize_per_channel),
            ns.call_function(torch.ops.aten.convolution.default),
            ns.call_function(torch.ops.quantized_decomposed.quantize_per_tensor),
        ]
        self.checkGraphModuleNodes(
            m, expected_node_list=node_list, expected_node_occurrence=node_occurrence
        )

    def test_qnnpack_quantizer_obs_sharing_ops(self):
        class M(torch.nn.Module):
            def __init__(self):
                super().__init__()
                self.conv = torch.nn.Conv2d(3, 3, 3)
                self.hardtanh = torch.nn.Hardtanh()
                self.adaptive_avg_pool2d = torch.nn.AdaptiveAvgPool2d((1, 1))

            def forward(self, x):
                x = self.conv(x)
                x = self.adaptive_avg_pool2d(x)
                x = self.hardtanh(x)
                x = torch.mean(x)
                return x

        import torch.ao.quantization._pt2e.quantizer.qnnpack_quantizer as qq

        quantizer = QNNPackQuantizer()
        operator_config = qq.get_symmetric_quantization_config(is_per_channel=True)
        quantizer.set_global(operator_config)
        m = M().eval()
        example_inputs = (torch.randn(1, 3, 5, 5),)

        # program capture
        m, guards = torchdynamo.export(
            m,
            *copy.deepcopy(example_inputs),
            aten_graph=True,
            tracing_mode="real",
        )

        m = prepare_pt2e_quantizer(m, quantizer)
        m(*example_inputs)
        m = convert_pt2e(m)
        node_occurrence = {
            # input and output are using quantize_per_tensor and weight is using quantize_per_channel
            ns.call_function(torch.ops.quantized_decomposed.quantize_per_tensor): 5,
            ns.call_function(torch.ops.quantized_decomposed.dequantize_per_tensor): 5,
            ns.call_function(torch.ops.quantized_decomposed.quantize_per_channel): 1,
            ns.call_function(torch.ops.quantized_decomposed.dequantize_per_channel): 1,
        }
        node_list = [
            ns.call_function(torch.ops.quantized_decomposed.dequantize_per_tensor),
            ns.call_function(torch.ops.quantized_decomposed.dequantize_per_channel),
            ns.call_function(torch.ops.aten.convolution.default),
            ns.call_function(torch.ops.quantized_decomposed.quantize_per_tensor),
            ns.call_function(torch.ops.quantized_decomposed.dequantize_per_tensor),
            ns.call_function(torch.ops.aten.mean.dim),
            ns.call_function(torch.ops.quantized_decomposed.quantize_per_tensor),
            ns.call_function(torch.ops.quantized_decomposed.dequantize_per_tensor),
            ns.call_function(torch.ops.aten.hardtanh.default),
            ns.call_function(torch.ops.quantized_decomposed.quantize_per_tensor),
            ns.call_function(torch.ops.quantized_decomposed.dequantize_per_tensor),
            ns.call_function(torch.ops.aten.mean.default),
            ns.call_function(torch.ops.quantized_decomposed.quantize_per_tensor),
            ns.call_function(torch.ops.quantized_decomposed.dequantize_per_tensor),
        ]
        self.checkGraphModuleNodes(
            m, expected_node_list=node_list, expected_node_occurrence=node_occurrence
        )

    def test_prepare_qat_conv_bn_fusion(self):
        class M(torch.nn.Module):
            def __init__(self):
                super().__init__()
                self.conv = torch.nn.Conv2d(3, 3, 3)
                self.bn = torch.nn.BatchNorm2d(3)

            def forward(self, x):
                x = self.conv(x)
                x = self.bn(x)
                return x

        import torch.ao.quantization._pt2e.quantizer.qnnpack_quantizer as qq
        quantizer = QNNPackQuantizer()
        quantizer.set_global(qq.get_symmetric_quantization_config(is_per_channel=True, is_qat=True))
        m = M()
        example_inputs = (torch.randn(1, 3, 5, 5),)

        # program capture
        m, guards = torchdynamo.export(
            m,
            *copy.deepcopy(example_inputs),
            aten_graph=True,
            tracing_mode="real",
        )

        m = prepare_qat_pt2e_quantizer(m, quantizer)
        m(*example_inputs)

        # TODO: also verify that metadata is copied over to the new nodes

        # Verify: getitem output activation fake quantize
        output_node = list(m.graph.nodes)[-1]
        getitem_fq_node = output_node.args[0][0]
        self.assertTrue(getitem_fq_node.target.startswith("activation_post_process_"))
        getitem_fq_mod = getattr(m, getitem_fq_node.target)
        self.assertEqual(type(getitem_fq_mod), FusedMovingAvgObsFakeQuantize)
        self.assertEqual(type(getitem_fq_mod.activation_post_process), MovingAverageMinMaxObserver)
        self.assertEqual(getitem_fq_mod.dtype, torch.qint8)
        self.assertEqual(getitem_fq_mod.quant_min, -128)
        self.assertEqual(getitem_fq_mod.quant_max, 127)

        # Verify: getitem(bn, 0)
        getitem_node = getitem_fq_node.args[0]
        bn_node = getitem_node.args[0]
        self.assertEqual(getitem_node.target, operator.getitem)
        self.assertEqual(bn_node.target, torch.ops.aten._native_batch_norm_legit.default)

        # Verify: conv / scale_factor.reshape + bias.reshape
        add_bias_node = bn_node.args[0]
        (div_scale_factor_node, bias_reshape_node) = add_bias_node.args
        (conv_node, scale_factor_reshape_node) = div_scale_factor_node.args
        self.assertEqual(add_bias_node.target, torch.ops.aten.add.Tensor)
        self.assertEqual(div_scale_factor_node.target, torch.ops.aten.div.Tensor)
        self.assertEqual(bias_reshape_node.target, torch.ops.aten.view.default)
        self.assertEqual(conv_node.target, torch.ops.aten.convolution.default)
        self.assertEqual(scale_factor_reshape_node.target, torch.ops.aten.view.default)

        # Verify: conv input activation fake quantize
        conv_input_fq_node = conv_node.args[0]
        conv_input_node = conv_input_fq_node.args[0]
        self.assertTrue(conv_input_fq_node.target.startswith("activation_post_process_"))
        conv_input_fq_mod = getattr(m, conv_input_fq_node.target)
        self.assertEqual(type(conv_input_fq_mod), FusedMovingAvgObsFakeQuantize)
        self.assertEqual(type(conv_input_fq_mod.activation_post_process), MovingAverageMinMaxObserver)
        self.assertEqual(conv_input_fq_mod.dtype, torch.qint8)
        self.assertEqual(conv_input_fq_mod.quant_min, -128)
        self.assertEqual(conv_input_fq_mod.quant_max, 127)
        self.assertTrue(conv_input_node.op, "placeholder")

        # Verify: conv weight fake quantize
        conv_weight_fq_node = conv_node.args[1]
        self.assertTrue(conv_weight_fq_node.target.startswith("activation_post_process_"))
        conv_weight_fq_mod = getattr(m, conv_weight_fq_node.target)
        self.assertEqual(type(conv_weight_fq_mod), FusedMovingAvgObsFakeQuantize)
        self.assertEqual(type(conv_weight_fq_mod.activation_post_process), MovingAveragePerChannelMinMaxObserver)
        self.assertEqual(conv_weight_fq_mod.dtype, torch.qint8)
        self.assertEqual(conv_weight_fq_mod.quant_min, -127)
        self.assertEqual(conv_weight_fq_mod.quant_max, 127)

        # Verify: conv(fq(input), fq(weight * scale_factor.reshape), zero_bias)
        zero_bias_node = conv_node.args[2]
        mul_weight_scale_factor_node = conv_weight_fq_node.args[0]
        (conv_weight_fq_node, scale_factor_reshape_node) = mul_weight_scale_factor_node.args
        self.assertEqual(zero_bias_node.target, torch.ops.aten.zeros_like.default)
        self.assertEqual(mul_weight_scale_factor_node.target, torch.ops.aten.mul.Tensor)
        self.assertEqual(zero_bias_node.target, torch.ops.aten.zeros_like.default)
        self.assertEqual(scale_factor_reshape_node.target, torch.ops.aten.view.default)

        # Verify: scale_factor = bn_weight / sqrt(bn_running_var + eps)
        scale_factor_node = scale_factor_reshape_node.args[0]
        (bn_weight_node, sqrt_node) = scale_factor_node.args
        bn_running_var_add_node = sqrt_node.args[0]
        (bn_running_var_node, eps) = bn_running_var_add_node.args
        self.assertEqual(scale_factor_node.target, torch.ops.aten.div.Tensor)
        self.assertTrue("param_constant" in bn_weight_node.target)
        self.assertEqual(sqrt_node.target, torch.ops.aten.sqrt.default)
        self.assertEqual(bn_running_var_add_node.target, torch.ops.aten.add.Tensor)
        self.assertTrue("tensor_constant" in bn_running_var_node.target)
        self.assertEqual(eps, 1e-5)


class TestQuantizePT2EModels(QuantizationTestCase):
    @skip_if_no_torchvision
    @skipIfNoQNNPACK
    def test_resnet18_with_quantizer_api(self):
        import torchvision

        with override_quantized_engine("qnnpack"):
            example_inputs = (torch.randn(1, 3, 224, 224),)
            m = torchvision.models.resnet18().eval()
            m_copy = copy.deepcopy(m)
            # program capture
            m, guards = torchdynamo.export(
                m,
                *copy.deepcopy(example_inputs),
                aten_graph=True,
                tracing_mode="real",
            )

            before_fusion_result = m(*example_inputs)
            import torch.ao.quantization._pt2e.quantizer.qnnpack_quantizer as qq

            quantizer = QNNPackQuantizer()
            operator_config = qq.get_symmetric_quantization_config(is_per_channel=True)
            quantizer.set_global(operator_config)
            m = prepare_pt2e_quantizer(m, quantizer)
            # checking that we inserted observers correctly for maxpool operator (input and
            # output share observer instance)
            self.assertEqual(
                id(m.activation_post_process_3), id(m.activation_post_process_2)
            )
            after_prepare_result = m(*example_inputs)
            m = convert_pt2e(m)

            after_quant_result = m(*example_inputs)

            # comparing with existing fx graph mode quantization reference flow
            qconfig = default_per_channel_symmetric_qnnpack_qconfig
            qconfig_mapping = QConfigMapping().set_global(qconfig)
            backend_config = get_qnnpack_backend_config()
            m_fx = prepare_fx(
                m_copy, qconfig_mapping, example_inputs, backend_config=backend_config
            )
            after_prepare_result_fx = m_fx(*example_inputs)
            m_fx = convert_to_reference_fx(m_fx, backend_config=backend_config)

            after_quant_result_fx = m_fx(*example_inputs)

            # the result matches exactly after prepare
            # Note: this currently will always be true since we are inserting observers
            # the check becomes useful when we add qat examples
            # but we can still manully inspect the printed observers to make sure
            # it matches
            self.assertEqual(after_prepare_result, after_prepare_result_fx)
            self.assertEqual(
                compute_sqnr(after_prepare_result, after_prepare_result_fx),
                torch.tensor(float("inf")),
            )
            self.assertEqual(after_quant_result, after_quant_result_fx)
            self.assertTrue(compute_sqnr(after_quant_result, after_quant_result_fx) == torch.tensor(float("inf")))


@skipIfNoDynamoSupport
class TestX86InductorQuantizePT2E(QuantizationTestCase):
    @skipIfNoX86
    def test_conv2d_with_quantizer_api(self):
        class Mod(torch.nn.Module):
            def __init__(self, ) -> None:
                super().__init__()
                self.conv = nn.Conv2d(3, 6, (2, 2), stride=(1, 1), padding=(1, 1))

            def forward(self, x):
                return self.conv(x)

        with override_quantized_engine("x86"):
            with torch.no_grad():
                m = Mod().eval()
                m_copy = copy.deepcopy(m)
                example_inputs = (torch.randn(2, 3, 16, 16),)
                # program capture
                m, guards = torchdynamo.export(
                    m,
                    *copy.deepcopy(example_inputs),
                    aten_graph=True,
                    tracing_mode="real",
                )

                before_fusion_result = m(*example_inputs)
                import torch.ao.quantization._pt2e.quantizer.x86_inductor_quantizer as xiq
                quantizer = X86InductorQuantizer()
                operator_config = xiq.get_default_x86_inductor_quantization_config()
                quantizer.set_global(operator_config)
                # Insert Observer
                m = prepare_pt2e_quantizer(m, quantizer)
                after_prepare_result = m(*example_inputs)
                m = convert_pt2e(m)
                node_occurrence = {
                    # one for input and weight of the conv, one for output for the conv
                    ns.call_function(torch.ops.quantized_decomposed.quantize_per_tensor): 2,
                    ns.call_function(torch.ops.quantized_decomposed.dequantize_per_tensor): 2,
                    ns.call_function(torch.ops.quantized_decomposed.quantize_per_channel): 1,
                    ns.call_function(torch.ops.quantized_decomposed.dequantize_per_channel): 1,
                }
                node_list = [
                    ns.call_function(torch.ops.quantized_decomposed.quantize_per_tensor),
                    ns.call_function(torch.ops.quantized_decomposed.dequantize_per_tensor),
                    ns.call_function(torch.ops.aten.convolution.default),
                    ns.call_function(torch.ops.quantized_decomposed.quantize_per_tensor),
                    ns.call_function(torch.ops.quantized_decomposed.dequantize_per_tensor),
                ]
                self.checkGraphModuleNodes(m,
                                           expected_node_occurrence=node_occurrence,
                                           expected_node_list=node_list)

    @skipIfNoX86
    def test_conv2d_unary_with_quantizer_api(self):
        class Mod(torch.nn.Module):
            def __init__(self, inplace_relu: bool = False, use_bias: bool = False) -> None:
                super().__init__()
                self.conv = nn.Conv2d(3, 6, (2, 2), stride=(1, 1), padding=(1, 1), bias=use_bias)
                self.relu = nn.ReLU(inplace=inplace_relu)

            def forward(self, x):
                return self.relu(self.conv(x))

        inplace_relu_list = [True, False]
        use_bias_list = [True, False]
        with override_quantized_engine("x86"):
            with torch.no_grad():
                for inplace_relu, use_bias in itertools.product(inplace_relu_list, use_bias_list):
                    m = Mod(inplace_relu=inplace_relu, use_bias=use_bias).eval()
                    m_copy = copy.deepcopy(m)
                    example_inputs = (torch.randn(2, 3, 16, 16),)
                    # program capture
                    m, guards = torchdynamo.export(
                        m,
                        *copy.deepcopy(example_inputs),
                        aten_graph=True,
                        tracing_mode="real",
                    )

                    before_fusion_result = m(*example_inputs)
                    import torch.ao.quantization._pt2e.quantizer.x86_inductor_quantizer as xiq
                    quantizer = X86InductorQuantizer()
                    operator_spec = xiq.get_default_x86_inductor_quantization_config()
                    quantizer.set_global(operator_spec)
                    # Insert Observer
                    m = prepare_pt2e_quantizer(m, quantizer)
                    after_prepare_result = m(*example_inputs)
                    m = convert_pt2e(m)
                    node_occurrence = {
                        # one for input and weight of the conv, one for output for the relu
                        ns.call_function(torch.ops.quantized_decomposed.quantize_per_tensor): 2,
                        ns.call_function(torch.ops.quantized_decomposed.dequantize_per_tensor): 2,
                        ns.call_function(torch.ops.quantized_decomposed.quantize_per_channel): 1,
                        ns.call_function(torch.ops.quantized_decomposed.dequantize_per_channel): 1,
                    }
                    node_list = [
                        ns.call_function(torch.ops.quantized_decomposed.quantize_per_tensor),
                        ns.call_function(torch.ops.quantized_decomposed.dequantize_per_tensor),
                        ns.call_function(torch.ops.aten.convolution.default),
                        ns.call_function(torch.ops.aten.relu_.default if inplace_relu else torch.ops.aten.relu.default),
                        ns.call_function(torch.ops.quantized_decomposed.quantize_per_tensor),
                        ns.call_function(torch.ops.quantized_decomposed.dequantize_per_tensor),
                    ]
                    self.checkGraphModuleNodes(m,
                                               expected_node_occurrence=node_occurrence,
                                               expected_node_list=node_list)

    @skipIfNoX86
    def test_conv2d_binary_with_quantizer_api(self):
        class Conv2DType(Enum):
            left = 1
            right = 2
            both = 3

        class Mod(torch.nn.Module):
            def __init__(self,
                         inplace_add: bool = False,
                         conv2d_type: Conv2DType = Conv2DType.left,
                         use_bias: bool = False,
                         ) -> None:
                super().__init__()
                self.conv = torch.nn.Conv2d(
                    in_channels=3, out_channels=3, kernel_size=3, stride=1, padding=1, bias=use_bias
                )
                self.conv2 = torch.nn.Conv2d(
                    in_channels=3, out_channels=3, kernel_size=3, stride=1, padding=1, bias=use_bias
                )
                self.relu = nn.ReLU()
                self.inplace_add = inplace_add
                self.conv2d_type = conv2d_type

            def forward(self, x):
                if self.conv2d_type == Conv2DType.left:
                    if self.inplace_add:
                        tmp = self.conv(x)
                        tmp += self.relu(x)
                        return tmp
                    else:
                        return self.conv(x) + self.relu(x)
                elif self.conv2d_type == Conv2DType.right:
                    if self.inplace_add:
                        tmp = self.relu(x)
                        tmp += self.conv(x)
                        return tmp
                    else:
                        return self.relu(x) + self.conv(x)
                elif self.conv2d_type == Conv2DType.both:
                    if self.inplace_add:
                        tmp = self.conv(x)
                        tmp += self.conv2(x)
                        return tmp
                    else:
                        return self.conv(x) + self.conv2(x)


        inplace_add_list = [True, False]
        conv2d_type_list = [Conv2DType.left, Conv2DType.right, Conv2DType.both]
        use_bias_list = [True, False]
        with override_quantized_engine("x86"):
            with torch.no_grad():
                for inplace_add, conv2d_type, use_bias in itertools.product(inplace_add_list, conv2d_type_list, use_bias_list):
                    m = Mod(inplace_add=inplace_add, conv2d_type=conv2d_type, use_bias=use_bias).eval()
                    m_copy = copy.deepcopy(m)
                    example_inputs = (torch.randn(2, 3, 16, 16),)
                    # program capture
                    m, guards = torchdynamo.export(
                        m,
                        *copy.deepcopy(example_inputs),
                        aten_graph=True,
                        tracing_mode="real",
                    )

                    before_fusion_result = m(*example_inputs)
                    import torch.ao.quantization._pt2e.quantizer.x86_inductor_quantizer as xiq
                    quantizer = X86InductorQuantizer()
                    operator_spec = xiq.get_default_x86_inductor_quantization_config()
                    quantizer.set_global(operator_spec)
                    # Insert Observer
                    m = prepare_pt2e_quantizer(m, quantizer)
                    after_prepare_result = m(*example_inputs)
                    m = convert_pt2e(m)
                    if conv2d_type != Conv2DType.both:
                        node_occurrence = {
                            # one for input and weight of the conv
                            # one for output for the add
                            # one for extra input node of add
                            ns.call_function(torch.ops.quantized_decomposed.quantize_per_tensor): 3,
                            ns.call_function(torch.ops.quantized_decomposed.dequantize_per_tensor): 3,
                            ns.call_function(torch.ops.quantized_decomposed.quantize_per_channel): 1,
                            ns.call_function(torch.ops.quantized_decomposed.dequantize_per_channel): 1,
                        }
                    else:
                        node_occurrence = {
                            # one for input and weight of the conv
                            # one for output for the add
                            # 2 conv will share same input quant/dequant
                            # one for extra input node of add
                            ns.call_function(torch.ops.quantized_decomposed.quantize_per_tensor): 3,
                            ns.call_function(torch.ops.quantized_decomposed.dequantize_per_tensor): 3,
                            ns.call_function(torch.ops.quantized_decomposed.quantize_per_channel): 2,
                            ns.call_function(torch.ops.quantized_decomposed.dequantize_per_channel): 2,
                        }
                    node_list = [
                        ns.call_function(torch.ops.quantized_decomposed.quantize_per_tensor),
                        ns.call_function(torch.ops.quantized_decomposed.dequantize_per_tensor),
                        ns.call_function(torch.ops.aten.convolution.default),
                        ns.call_function(torch.ops.aten.add_.Tensor if inplace_add else torch.ops.aten.add.Tensor),
                        ns.call_function(torch.ops.quantized_decomposed.quantize_per_tensor),
                        ns.call_function(torch.ops.quantized_decomposed.dequantize_per_tensor),
                    ]
                    self.checkGraphModuleNodes(m,
                                               expected_node_occurrence=node_occurrence,
                                               expected_node_list=node_list)

    @skipIfNoX86
    def test_conv2d_binary_unary_with_quantizer_api(self):
        class Conv2DType(Enum):
            left = 1
            right = 2
            both = 3

        class Mod(torch.nn.Module):
            def __init__(self,
                         inplace_add: bool = False,
                         conv2d_type: Conv2DType = Conv2DType.left,
                         inplace_relu: bool = False,
                         use_bias: bool = False,
                         ) -> None:
                super().__init__()
                self.conv = torch.nn.Conv2d(
                    in_channels=3, out_channels=3, kernel_size=3, stride=1, padding=1, bias=use_bias
                )
                self.conv2 = torch.nn.Conv2d(
                    in_channels=3, out_channels=3, kernel_size=3, stride=1, padding=1, bias=use_bias
                )
                self.relu = nn.ReLU()
                self.inplace_add = inplace_add
                self.conv2d_type = conv2d_type
                self.relu2 = nn.ReLU(inplace=inplace_relu)

            def forward(self, x):
                if self.conv2d_type == Conv2DType.left:
                    if self.inplace_add:
                        tmp = self.conv(x)
                        tmp += self.relu(x)
                        return self.relu2(tmp)
                    else:
                        return self.relu2(self.conv(x) + self.relu(x))
                elif self.conv2d_type == Conv2DType.right:
                    if self.inplace_add:
                        tmp = self.relu(x)
                        tmp += self.conv(x)
                        return self.relu2(tmp)
                    else:
                        return self.relu2(self.relu(x) + self.conv(x))
                elif self.conv2d_type == Conv2DType.both:
                    if self.inplace_add:
                        tmp = self.conv(x)
                        tmp += self.conv2(x)
                        return self.relu2(tmp)
                    else:
                        return self.relu2(self.conv(x) + self.conv2(x))

        inplace_add_list = [True, False]
        conv2d_type_list = [Conv2DType.left, Conv2DType.right, Conv2DType.both]
        inplace_relu_list = [True, False]
        use_bias_list = [True, False]
        with override_quantized_engine("x86"):
            with torch.no_grad():
                for inplace_add, conv2d_type, inplace_relu, use_bias in itertools.product(
                        inplace_add_list,
                        conv2d_type_list,
                        inplace_relu_list,
                        use_bias_list,
                ):
                    m = Mod(inplace_add=inplace_add, conv2d_type=conv2d_type, inplace_relu=inplace_relu, use_bias=use_bias).eval()
                    m_copy = copy.deepcopy(m)
                    example_inputs = (torch.randn(2, 3, 16, 16),)
                    # program capture
                    m, guards = torchdynamo.export(
                        m,
                        *copy.deepcopy(example_inputs),
                        aten_graph=True,
                        tracing_mode="real",
                    )

                    before_fusion_result = m(*example_inputs)
                    import torch.ao.quantization._pt2e.quantizer.x86_inductor_quantizer as xiq
                    quantizer = X86InductorQuantizer()
                    operator_spec = xiq.get_default_x86_inductor_quantization_config()
                    quantizer.set_global(operator_spec)
                    # Insert Observer
                    m = prepare_pt2e_quantizer(m, quantizer)
                    after_prepare_result = m(*example_inputs)
                    m = convert_pt2e(m)
                    if conv2d_type != Conv2DType.both:
                        node_occurrence = {
                            # one for input and weight of the conv
                            # one for output for the relu
                            # one for extra input node of add
                            ns.call_function(torch.ops.quantized_decomposed.quantize_per_tensor): 3,
                            ns.call_function(torch.ops.quantized_decomposed.dequantize_per_tensor): 3,
                            ns.call_function(torch.ops.quantized_decomposed.quantize_per_channel): 1,
                            ns.call_function(torch.ops.quantized_decomposed.dequantize_per_channel): 1,
                        }
                    else:
                        node_occurrence = {
                            # one for input and weight of the conv
                            # one for output for the relu
                            # 2 conv will share same input quant/dequant
                            # one for extra input node of add
                            ns.call_function(torch.ops.quantized_decomposed.quantize_per_tensor): 3,
                            ns.call_function(torch.ops.quantized_decomposed.dequantize_per_tensor): 3,
                            ns.call_function(torch.ops.quantized_decomposed.quantize_per_channel): 2,
                            ns.call_function(torch.ops.quantized_decomposed.dequantize_per_channel): 2,
                        }
                    node_list = [
                        ns.call_function(torch.ops.quantized_decomposed.quantize_per_tensor),
                        ns.call_function(torch.ops.quantized_decomposed.dequantize_per_tensor),
                        ns.call_function(torch.ops.aten.convolution.default),
                        ns.call_function(torch.ops.aten.add_.Tensor if inplace_add else torch.ops.aten.add.Tensor),
                        ns.call_function(torch.ops.quantized_decomposed.quantize_per_tensor),
                        ns.call_function(torch.ops.quantized_decomposed.dequantize_per_tensor),
                    ]
                    self.checkGraphModuleNodes(m,
                                               expected_node_occurrence=node_occurrence,
                                               expected_node_list=node_list)

    @skipIfNoX86
    def test_conv2d_serials_binary_unary_with_quantizer_api(self):
        class Mod(torch.nn.Module):
            def __init__(self, ) -> None:
                super().__init__()
                self.conv = torch.nn.Conv2d(
                    in_channels=3, out_channels=3, kernel_size=3, stride=1, padding=1, bias=True
                )
                self.conv2 = torch.nn.Conv2d(
                    in_channels=3, out_channels=3, kernel_size=3, stride=1, padding=1, bias=True
                )
                self.conv3 = torch.nn.Conv2d(
                    in_channels=3, out_channels=3, kernel_size=3, stride=1, padding=1, bias=True
                )
                self.conv4 = torch.nn.Conv2d(
                    in_channels=3, out_channels=3, kernel_size=3, stride=1, padding=1, bias=True
                )
                self.relu = nn.ReLU()
                self.relu2 = nn.ReLU()

            def forward(self, x):
                x1 = self.conv(x)
                res1 = self.relu(self.conv2(x1) + self.conv3(x1))
                res2 = self.relu2(self.conv4(res1) + res1)
                return res2

        with override_quantized_engine("x86"):
            with torch.no_grad():
                m = Mod().eval()
                m_copy = copy.deepcopy(m)
                example_inputs = (torch.randn(2, 3, 16, 16),)
                # program capture
                m, guards = torchdynamo.export(
                    m,
                    *copy.deepcopy(example_inputs),
                    aten_graph=True,
                    tracing_mode="real",
                )

                before_fusion_result = m(*example_inputs)
                import torch.ao.quantization._pt2e.quantizer.x86_inductor_quantizer as xiq
                quantizer = X86InductorQuantizer()
                operator_config = xiq.get_default_x86_inductor_quantization_config()
                quantizer.set_global(operator_config)
                # Insert Observer
                m = prepare_pt2e_quantizer(m, quantizer)
                after_prepare_result = m(*example_inputs)
                m = convert_pt2e(m)
                node_occurrence = {
                    ns.call_function(torch.ops.quantized_decomposed.quantize_per_tensor): 5,
                    ns.call_function(torch.ops.quantized_decomposed.dequantize_per_tensor): 5,
                    ns.call_function(torch.ops.quantized_decomposed.quantize_per_channel): 4,
                    ns.call_function(torch.ops.quantized_decomposed.dequantize_per_channel): 4,
                }
                node_list = [
                    ns.call_function(torch.ops.quantized_decomposed.quantize_per_tensor),
                    ns.call_function(torch.ops.quantized_decomposed.dequantize_per_tensor),
                    ns.call_function(torch.ops.aten.convolution.default),
                    ns.call_function(torch.ops.quantized_decomposed.quantize_per_tensor),
                    ns.call_function(torch.ops.quantized_decomposed.dequantize_per_tensor),
                    ns.call_function(torch.ops.aten.convolution.default),
                    ns.call_function(torch.ops.aten.convolution.default),
                    ns.call_function(torch.ops.aten.add.Tensor),
                    ns.call_function(torch.ops.aten.relu.default),
                    ns.call_function(torch.ops.quantized_decomposed.quantize_per_tensor),
                    ns.call_function(torch.ops.quantized_decomposed.dequantize_per_tensor),
                ]
                self.checkGraphModuleNodes(m,
                                           expected_node_occurrence=node_occurrence,
                                           expected_node_list=node_list)<|MERGE_RESOLUTION|>--- conflicted
+++ resolved
@@ -1,10 +1,7 @@
 # Owner(s): ["oncall: quantization"]
 import copy
-<<<<<<< HEAD
+import operator
 import itertools
-=======
-import operator
->>>>>>> 345fa646
 from typing import List
 
 import torch
